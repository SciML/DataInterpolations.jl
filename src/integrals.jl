function integral(A::AbstractInterpolation, t::Number)
    integral(A, first(A.t), t)
end

function integral(A::AbstractInterpolation, t1::Number, t2::Number)
    !hasfield(typeof(A), :I) && throw(IntegralNotFoundError())
<<<<<<< HEAD

    if t1 == t2 
        # If the integration interval is trivial then the result is 0
        return zero(eltype(A.I))
    elseif t1 > t2
        # Make sure that t1 < t2
        return -integral(A, t2, t1)
    end

=======
    (t2 < t1) && return -integral(A, t2, t1)
>>>>>>> 96d017df
    # the index less than or equal to t1
    idx1 = get_idx(A, t1, 0)
    # the index less than t2
    idx2 = get_idx(A, t2, 0; idx_shift = -1, side = :first)

<<<<<<< HEAD
    total = zero(eltype(A.I))

    # Lower potentially incomplete interval
    if t1 < first(A.t)

        if t2 < first(A.t)
            # If interval is entirely below data
            return _extrapolate_integral_down(A, t2) - extrapolate_integral_down(A.t1)
=======
    if A.cache_parameters
        total = A.I[max(1, idx2 - 1)] - A.I[idx1]
        return if t1 == t2
            zero(total)
        else
            if idx1 == idx2
                total += _integral(A, idx1, t1, t2)
            else
                total += _integral(A, idx1, t1, A.t[idx1 + 1])
                total += _integral(A, idx2, A.t[idx2], t2)
            end
            total
>>>>>>> 96d017df
        end

        idx1 -= 1 # Make sure lowest complete interval is included
        total += _extrapolate_integral_down(A, t1)
    else
<<<<<<< HEAD
        total += _integral(A, idx1, t1, A.t[idx1 + 1])
    end

    # Upper potentially incomplete interval
    if t2 > last(A.t)

        if t1 > last(A.t)
            # If interval is entirely above data
            return _extrapolate_integral_up(A, t2) - extrapolate_integral_up(A.t, t1)
=======
        total = zero(eltype(A.u))
        for idx in idx1:idx2
            lt1 = idx == idx1 ? t1 : A.t[idx]
            lt2 = idx == idx2 ? t2 : A.t[idx + 1]
            total += _integral(A, idx, lt1, lt2)
>>>>>>> 96d017df
        end

        idx2 += 1 # Make sure highest complete interval is included
        total += _extrapolate_integral_up(A, t2)
    else
        total += _integral(A, idx2, A.t[idx2], t2)
    end

    if idx1 == idx2
        return _integral(A, idx1, t1, t2)
    end

    # Complete intervals
    if A.cache_parameters
        total += A.I[idx2] - A.I[idx1 + 1]
    else
        for idx in (idx1 + 1):(idx2 - 1)
            total += _integral(A, idx, A.t[idx], A.t[idx + 1])
        end
    end

    return total
end

function _extrapolate_integral_down(A, t)
    (; extrapolation_down) = A
    if extrapolation_down == ExtrapolationType.none
        throw(DownExtrapolationError())
    elseif extrapolation_down == ExtrapolationType.constant
        first(A.u) * (first(A.t) - t)
    elseif extrapolation_down == ExtrapolationType.linear
        slope = derivative(A, first(A.t))
        Δt = first(A.t) - t
        (first(A.u) - slope * Δt / 2) * Δt
    elseif extrapolation_down == ExtrapolationType.extension
        _integral(A, 1, t, first(A.t))
    end
end

function _extrapolate_integral_up(A, t)
    (; extrapolation_up) = A
    if extrapolation_up == ExtrapolationType.none
        throw(UpExtrapolationError())
    elseif extrapolation_up == ExtrapolationType.constant
        last(A.u) * (t - last(A.t))
    elseif extrapolation_up == ExtrapolationType.linear
        slope = derivative(A, last(A.t))
        Δt = t - last(A.t)
        (last(A.u) + slope * Δt / 2) * Δt
    elseif extrapolation_up == ExtrapolationType.extension
        _integral(A, length(A.t) - 1, last(A.t), t)
    end
end

function _integral(A::LinearInterpolation{<:AbstractVector{<:Number}},
        idx::Number, t1::Number, t2::Number)
    slope = get_parameters(A, idx)
<<<<<<< HEAD
    u_mean = A.u[idx] + slope * ((t1 + t2)/2 - A.t[idx])
=======
    u_mean = A.u[idx] + slope * ((t1 + t2) / 2 - A.t[idx])
>>>>>>> 96d017df
    u_mean * (t2 - t1)
end

function _integral(
        A::ConstantInterpolation{<:AbstractVector{<:Number}}, idx::Number, t1::Number, t2::Number)
    Δt = t2 - t1
    if A.dir === :left
        # :left means that value to the left is used for interpolation
        return A.u[idx] * Δt
    else
        # :right means that value to the right is used for interpolation
        return A.u[idx + 1] * Δt
    end
end

function _integral(A::QuadraticInterpolation{<:AbstractVector{<:Number}},
        idx::Number, t1::Number, t2::Number)
    α, β = get_parameters(A, idx)
    uᵢ = A.u[idx]
    tᵢ = A.t[idx]
    t1_rel = t1 - tᵢ
    t2_rel = t2 - tᵢ
    Δt = t2 - t1
    Δt * (α * (t2_rel^2 + t1_rel * t2_rel + t1_rel^2) / 3 + β * (t2_rel + t1_rel) / 2 + uᵢ)
end

<<<<<<< HEAD
function _integral(A::QuadraticSpline{<:AbstractVector{<:Number}}, idx::Number, t1::Number, t2::Number)
=======
function _integral(
        A::QuadraticSpline{<:AbstractVector{<:Number}}, idx::Number, t1::Number, t2::Number)
>>>>>>> 96d017df
    α, β = get_parameters(A, idx)
    uᵢ = A.u[idx]
    tᵢ = A.t[idx]
    t1_rel = t1 - tᵢ
    t2_rel = t2 - tᵢ
    Δt = t2 - t1
    Δt * (α * (t2_rel^2 + t1_rel * t2_rel + t1_rel^2) / 3 + β * (t2_rel + t1_rel) / 2 + uᵢ)
end

<<<<<<< HEAD
function _integral(A::CubicSpline{<:AbstractVector{<:Number}}, idx::Number, t1::Number, t2::Number)
=======
function _integral(
        A::CubicSpline{<:AbstractVector{<:Number}}, idx::Number, t1::Number, t2::Number)
>>>>>>> 96d017df
    tᵢ = A.t[idx]
    tᵢ₊₁ = A.t[idx + 1]
    c₁, c₂ = get_parameters(A, idx)
    integrate_cubic_polynomial(t1, t2, tᵢ, 0, c₁, 0, A.z[idx + 1] / (6A.h[idx + 1])) +
    integrate_cubic_polynomial(t1, t2, tᵢ₊₁, 0, -c₂, 0, -A.z[idx] / (6A.h[idx + 1]))
end

function _integral(A::AkimaInterpolation{<:AbstractVector{<:Number}},
        idx::Number, t1::Number, t2::Number)
    integrate_cubic_polynomial(t1, t2, A.t[idx], A.u[idx], A.b[idx], A.c[idx], A.d[idx])
end

function _integral(A::LagrangeInterpolation, idx::Number, t1::Number, t2::Number)
    throw(IntegralNotFoundError())
end
function _integral(A::BSplineInterpolation, idx::Number, t1::Number, t2::Number)
    throw(IntegralNotFoundError())
end
function _integral(A::BSplineApprox, idx::Number, t1::Number, t2::Number)
    throw(IntegralNotFoundError())
end

# Cubic Hermite Spline
function _integral(
        A::CubicHermiteSpline{<:AbstractVector{<:Number}}, idx::Number, t1::Number, t2::Number)
    c₁, c₂ = get_parameters(A, idx)
    tᵢ = A.t[idx]
    tᵢ₊₁ = A.t[idx + 1]
    c = c₁ - c₂ * (tᵢ₊₁ - tᵢ)
    integrate_cubic_polynomial(t1, t2, tᵢ, A.u[idx], A.du[idx], c, c₂)
end

# Quintic Hermite Spline
function _integral(
        A::QuinticHermiteSpline{<:AbstractVector{<:Number}}, idx::Number, t1::Number, t2::Number)
    tᵢ = A.t[idx]
    tᵢ₊₁ = A.t[idx + 1]
    Δt = tᵢ₊₁ - tᵢ
    c₁, c₂, c₃ = get_parameters(A, idx)
    integrate_quintic_polynomial(t1, t2, tᵢ, A.u[idx], A.du[idx], A.ddu[idx] / 2,
        c₁ + Δt * (-c₂ + c₃ * Δt), c₂ - 2c₃ * Δt, c₃)
end<|MERGE_RESOLUTION|>--- conflicted
+++ resolved
@@ -4,9 +4,8 @@
 
 function integral(A::AbstractInterpolation, t1::Number, t2::Number)
     !hasfield(typeof(A), :I) && throw(IntegralNotFoundError())
-<<<<<<< HEAD
 
-    if t1 == t2 
+    if t1 == t2
         # If the integration interval is trivial then the result is 0
         return zero(eltype(A.I))
     elseif t1 > t2
@@ -14,59 +13,31 @@
         return -integral(A, t2, t1)
     end
 
-=======
-    (t2 < t1) && return -integral(A, t2, t1)
->>>>>>> 96d017df
     # the index less than or equal to t1
     idx1 = get_idx(A, t1, 0)
     # the index less than t2
     idx2 = get_idx(A, t2, 0; idx_shift = -1, side = :first)
 
-<<<<<<< HEAD
     total = zero(eltype(A.I))
 
     # Lower potentially incomplete interval
     if t1 < first(A.t)
-
         if t2 < first(A.t)
             # If interval is entirely below data
             return _extrapolate_integral_down(A, t2) - extrapolate_integral_down(A.t1)
-=======
-    if A.cache_parameters
-        total = A.I[max(1, idx2 - 1)] - A.I[idx1]
-        return if t1 == t2
-            zero(total)
-        else
-            if idx1 == idx2
-                total += _integral(A, idx1, t1, t2)
-            else
-                total += _integral(A, idx1, t1, A.t[idx1 + 1])
-                total += _integral(A, idx2, A.t[idx2], t2)
-            end
-            total
->>>>>>> 96d017df
         end
 
         idx1 -= 1 # Make sure lowest complete interval is included
         total += _extrapolate_integral_down(A, t1)
     else
-<<<<<<< HEAD
         total += _integral(A, idx1, t1, A.t[idx1 + 1])
     end
 
     # Upper potentially incomplete interval
     if t2 > last(A.t)
-
         if t1 > last(A.t)
             # If interval is entirely above data
             return _extrapolate_integral_up(A, t2) - extrapolate_integral_up(A.t, t1)
-=======
-        total = zero(eltype(A.u))
-        for idx in idx1:idx2
-            lt1 = idx == idx1 ? t1 : A.t[idx]
-            lt2 = idx == idx2 ? t2 : A.t[idx + 1]
-            total += _integral(A, idx, lt1, lt2)
->>>>>>> 96d017df
         end
 
         idx2 += 1 # Make sure highest complete interval is included
@@ -124,11 +95,7 @@
 function _integral(A::LinearInterpolation{<:AbstractVector{<:Number}},
         idx::Number, t1::Number, t2::Number)
     slope = get_parameters(A, idx)
-<<<<<<< HEAD
-    u_mean = A.u[idx] + slope * ((t1 + t2)/2 - A.t[idx])
-=======
     u_mean = A.u[idx] + slope * ((t1 + t2) / 2 - A.t[idx])
->>>>>>> 96d017df
     u_mean * (t2 - t1)
 end
 
@@ -155,12 +122,8 @@
     Δt * (α * (t2_rel^2 + t1_rel * t2_rel + t1_rel^2) / 3 + β * (t2_rel + t1_rel) / 2 + uᵢ)
 end
 
-<<<<<<< HEAD
-function _integral(A::QuadraticSpline{<:AbstractVector{<:Number}}, idx::Number, t1::Number, t2::Number)
-=======
 function _integral(
         A::QuadraticSpline{<:AbstractVector{<:Number}}, idx::Number, t1::Number, t2::Number)
->>>>>>> 96d017df
     α, β = get_parameters(A, idx)
     uᵢ = A.u[idx]
     tᵢ = A.t[idx]
@@ -170,12 +133,8 @@
     Δt * (α * (t2_rel^2 + t1_rel * t2_rel + t1_rel^2) / 3 + β * (t2_rel + t1_rel) / 2 + uᵢ)
 end
 
-<<<<<<< HEAD
-function _integral(A::CubicSpline{<:AbstractVector{<:Number}}, idx::Number, t1::Number, t2::Number)
-=======
 function _integral(
         A::CubicSpline{<:AbstractVector{<:Number}}, idx::Number, t1::Number, t2::Number)
->>>>>>> 96d017df
     tᵢ = A.t[idx]
     tᵢ₊₁ = A.t[idx + 1]
     c₁, c₂ = get_parameters(A, idx)
