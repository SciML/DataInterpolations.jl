module DataInterpolations

### Interface Functionality

abstract type AbstractInterpolation{FT,T} <: AbstractVector{T} end

Base.size(A::AbstractInterpolation) = size(A.u)
Base.size(A::AbstractInterpolation{true}) = length(A.u) .+ size(A.t)
Base.getindex(A::AbstractInterpolation,i) = A.u[i]
Base.getindex(A::AbstractInterpolation{true},i) = i<=length(A.u) ? A.u[i] : A.t[i-length(A.u)]
Base.setindex!(A::AbstractInterpolation,x,i) = A.u[i] = x
Base.setindex!(A::AbstractInterpolation{true},x,i) =
                                   i <= length(A.u) ? (A.u[i] = x) : (A.t[i-length(A.u)] = x)

<<<<<<< HEAD
using LinearAlgebra, RecursiveArrayTools, RecipesBase, LsqFit
=======
using LinearAlgebra, RecursiveArrayTools, RecipesBase, Reexport
@reexport using GaussianProcesses
import GaussianProcesses: GP
>>>>>>> 3b3e65c0

include("caches/interpolation_caches.jl")
include("interpolation_utils.jl")
include("interpolation_alg/interpolation_methods.jl")
include("plot_rec.jl")

export LinearInterpolation, QuadraticInterpolation, LagrangeInterpolation,
<<<<<<< HEAD
       ZeroSpline, QuadraticSpline, CubicSpline, BSpline, Loess, Curvefit

export logistic_fun
=======
       ZeroSpline, QuadraticSpline, CubicSpline, BSpline, Loess, GPInterpolation
>>>>>>> 3b3e65c0
end # module<|MERGE_RESOLUTION|>--- conflicted
+++ resolved
@@ -12,13 +12,9 @@
 Base.setindex!(A::AbstractInterpolation{true},x,i) =
                                    i <= length(A.u) ? (A.u[i] = x) : (A.t[i-length(A.u)] = x)
 
-<<<<<<< HEAD
-using LinearAlgebra, RecursiveArrayTools, RecipesBase, LsqFit
-=======
-using LinearAlgebra, RecursiveArrayTools, RecipesBase, Reexport
+using LinearAlgebra, RecursiveArrayTools, RecipesBase, Reexport, LsqFit
 @reexport using GaussianProcesses
 import GaussianProcesses: GP
->>>>>>> 3b3e65c0
 
 include("caches/interpolation_caches.jl")
 include("interpolation_utils.jl")
@@ -26,11 +22,7 @@
 include("plot_rec.jl")
 
 export LinearInterpolation, QuadraticInterpolation, LagrangeInterpolation,
-<<<<<<< HEAD
-       ZeroSpline, QuadraticSpline, CubicSpline, BSpline, Loess, Curvefit
+       ZeroSpline, QuadraticSpline, CubicSpline, BSpline, Loess, GPInterpolation, Curvefit
 
 export logistic_fun
-=======
-       ZeroSpline, QuadraticSpline, CubicSpline, BSpline, Loess, GPInterpolation
->>>>>>> 3b3e65c0
 end # module