"""
    LinearInterpolation(u, t; extrapolation_down::ExtrapolationType.T = ExtrapolationType.none,
        extrapolation_up::ExtrapolationType.T = ExtrapolationType.none, cache_parameters = false)

It is the method of interpolating between the data points using a linear polynomial. For any point, two data points one each side are chosen and connected with a line.
Extrapolation extends the last linear polynomial on each side.

## Arguments

  - `u`: data points.
  - `t`: time points.

## Keyword Arguments

  - `extrapolate_down`: The extrapolation type beyond the data in the negative `t` direction.
    Defaults to `ExtrapolationType.none`.
  - `extrapolate_up`: The extrapolation type beyond the data in the positive `t` direction.
    Defaults to `ExtrapolationType.none`.
  - `cache_parameters`: precompute parameters at initialization for faster interpolation
    computations. Note: if activated, `u` and `t` should not be modified. Defaults to `false`.
  - `assume_linear_t`: boolean value to specify a faster index lookup behaviour for
    evenly-distributed abscissae. Alternatively, a numerical threshold may be specified
    for a test based on the normalized standard deviation of the difference with respect
    to the straight line (see [`looks_linear`](@ref)). Defaults to 1e-2.
"""
struct LinearInterpolation{uType, tType, IType, pType, T, N} <: AbstractInterpolation{T, N}
    u::uType
    t::tType
    I::IType
    p::LinearParameterCache{pType}
    extrapolation_down::ExtrapolationType.T
    extrapolation_up::ExtrapolationType.T
    iguesser::Guesser{tType}
    cache_parameters::Bool
    linear_lookup::Bool
    function LinearInterpolation(u, t, I, p, extrapolation_down, extrapolation_up,
            cache_parameters, assume_linear_t)
        linear_lookup = seems_linear(assume_linear_t, t)
        N = get_output_dim(u)
        new{typeof(u), typeof(t), typeof(I), typeof(p.slope), eltype(u), N}(
            u, t, I, p, extrapolation_down, extrapolation_up,
            Guesser(t), cache_parameters, linear_lookup)
    end
end

function LinearInterpolation(
        u, t; extrapolation_down::ExtrapolationType.T = ExtrapolationType.none,
        extrapolation_up::ExtrapolationType.T = ExtrapolationType.none, cache_parameters = false, assume_linear_t = 1e-2)
    u, t = munge_data(u, t)
    p = LinearParameterCache(u, t, cache_parameters)
    A = LinearInterpolation(
        u, t, nothing, p, extrapolation_down,
        extrapolation_up, cache_parameters, assume_linear_t)
    I = cumulative_integral(A, cache_parameters)
    LinearInterpolation(
        u, t, I, p, extrapolation_down, extrapolation_up, cache_parameters, assume_linear_t)
end

"""
    QuadraticInterpolation(u, t, mode = :Forward; extrapolation_down::ExtrapolationType.T = ExtrapolationType.none,
        extrapolation_up::ExtrapolationType.T = ExtrapolationType.none, cache_parameters = false)

It is the method of interpolating between the data points using quadratic polynomials. For any point, three data points nearby are taken to fit a quadratic polynomial.
Extrapolation extends the last quadratic polynomial on each side.

## Arguments

  - `u`: data points.
  - `t`: time points.
  - `mode`: `:Forward` or `:Backward`. If `:Forward`, two data points ahead of the point and one data point behind is taken for interpolation. If `:Backward`, two data points behind and one ahead is taken for interpolation.

## Keyword Arguments

  - `extrapolate_down`: The extrapolation type beyond the data in the negative `t` direction.
    Defaults to `ExtrapolationType.none`.
  - `extrapolate_up`: The extrapolation type beyond the data in the positive `t` direction.
    Defaults to `ExtrapolationType.none`.
  - `cache_parameters`: precompute parameters at initialization for faster interpolation computations. Note: if activated, `u` and `t` should not be modified. Defaults to `false`.
  - `assume_linear_t`: boolean value to specify a faster index lookup behaviour for
    evenly-distributed abscissae. Alternatively, a numerical threshold may be specified
    for a test based on the normalized standard deviation of the difference with respect
    to the straight line (see [`looks_linear`](@ref)). Defaults to 1e-2.
"""
struct QuadraticInterpolation{uType, tType, IType, pType, T, N} <:
       AbstractInterpolation{T, N}
    u::uType
    t::tType
    I::IType
    p::QuadraticParameterCache{pType}
    mode::Symbol
    extrapolation_down::ExtrapolationType.T
    extrapolation_up::ExtrapolationType.T
    iguesser::Guesser{tType}
    cache_parameters::Bool
    linear_lookup::Bool
    function QuadraticInterpolation(
            u, t, I, p, mode, extrapolation_down,
            extrapolation_up, cache_parameters, assume_linear_t)
        mode ∈ (:Forward, :Backward) ||
            error("mode should be :Forward or :Backward for QuadraticInterpolation")
        linear_lookup = seems_linear(assume_linear_t, t)
        N = get_output_dim(u)
<<<<<<< HEAD
        new{typeof(u), typeof(t), typeof(I), typeof(p.l₀), eltype(u), N}(
            u, t, I, p, mode, extrapolation_down, extrapolation_up,
            Guesser(t), cache_parameters, linear_lookup)
=======
        new{typeof(u), typeof(t), typeof(I), typeof(p.α), eltype(u), N}(
            u, t, I, p, mode, extrapolate, Guesser(t), cache_parameters, linear_lookup)
>>>>>>> 96d017df
    end
end

function QuadraticInterpolation(
        u, t, mode; extrapolation_down::ExtrapolationType.T = ExtrapolationType.none,
        extrapolation_up::ExtrapolationType.T = ExtrapolationType.none, cache_parameters = false, assume_linear_t = 1e-2)
    u, t = munge_data(u, t)
    linear_lookup = seems_linear(assume_linear_t, t)
    p = QuadraticParameterCache(u, t, cache_parameters, mode)
    A = QuadraticInterpolation(
        u, t, nothing, p, mode, extrapolation_down,
        extrapolation_up, cache_parameters, linear_lookup)
    I = cumulative_integral(A, cache_parameters)
    QuadraticInterpolation(u, t, I, p, mode, extrapolation_down,
        extrapolation_up, cache_parameters, linear_lookup)
end

function QuadraticInterpolation(u, t; kwargs...)
    QuadraticInterpolation(u, t, :Forward; kwargs...)
end

"""
    LagrangeInterpolation(u, t, n = length(t) - 1; extrapolation_down::ExtrapolationType.T = ExtrapolationType.none,
        extrapolation_up::ExtrapolationType.T = ExtrapolationType.none, safetycopy = true)

It is the method of interpolation using Lagrange polynomials of (k-1)th order passing through all the data points where k is the number of data points.

## Arguments

  - `u`: data points.
  - `t`: time points.
  - `n`: order of the polynomial. Currently only (k-1)th order where k is the number of data points.

## Keyword Arguments

  - `extrapolate_down`: The extrapolation type beyond the data in the negative `t` direction.
    Defaults to `ExtrapolationType.none`.
  - `extrapolate_up`: The extrapolation type beyond the data in the positive `t` direction.
    Defaults to `ExtrapolationType.none`.
"""
struct LagrangeInterpolation{uType, tType, T, bcacheType, N} <:
       AbstractInterpolation{T, N}
    u::uType
    t::tType
    n::Int
    bcache::bcacheType
    idxs::Vector{Int}
    extrapolation_down::ExtrapolationType.T
    extrapolation_up::ExtrapolationType.T
    iguesser::Guesser{tType}
    function LagrangeInterpolation(u, t, n, extrapolation_down, extrapolation_up)
        bcache = zeros(eltype(u[1]), n + 1)
        idxs = zeros(Int, n + 1)
        fill!(bcache, NaN)
        N = get_output_dim(u)
        new{typeof(u), typeof(t), eltype(u), typeof(bcache), N}(u,
            t,
            n,
            bcache,
            idxs,
            extrapolation_down,
            extrapolation_up,
            Guesser(t)
        )
    end
end

function LagrangeInterpolation(
        u, t, n = length(t) - 1;
        extrapolation_down::ExtrapolationType.T = ExtrapolationType.none,
        extrapolation_up::ExtrapolationType.T = ExtrapolationType.none)
    u, t = munge_data(u, t)
    if n != length(t) - 1
        error("Currently only n=length(t) - 1 is supported")
    end
    LagrangeInterpolation(u, t, n, extrapolation_down, extrapolation_up)
end

"""
    AkimaInterpolation(u, t; extrapolation_down::ExtrapolationType.T = ExtrapolationType.none,
        extrapolation_up::ExtrapolationType.T = ExtrapolationType.none, cache_parameters = false)

It is a spline interpolation built from cubic polynomials. It forms a continuously differentiable function. For more details, refer: [https://en.wikipedia.org/wiki/Akima_spline](https://en.wikipedia.org/wiki/Akima_spline).
Extrapolation extends the last cubic polynomial on each side.

## Arguments

  - `u`: data points.
  - `t`: time points.

## Keyword Arguments

  - `extrapolate_down`: The extrapolation type beyond the data in the negative `t` direction.
    Defaults to `ExtrapolationType.none`.
  - `extrapolate_up`: The extrapolation type beyond the data in the positive `t` direction.
    Defaults to `ExtrapolationType.none`.
  - `cache_parameters`: precompute parameters at initialization for faster interpolation computations. Note: if activated, `u` and `t` should not be modified. Defaults to `false`.
  - `assume_linear_t`: boolean value to specify a faster index lookup behaviour for
    evenly-distributed abscissae. Alternatively, a numerical threshold may be specified
    for a test based on the normalized standard deviation of the difference with respect
    to the straight line (see [`looks_linear`](@ref)). Defaults to 1e-2.
"""
struct AkimaInterpolation{uType, tType, IType, bType, cType, dType, T, N} <:
       AbstractInterpolation{T, N}
    u::uType
    t::tType
    I::IType
    b::bType
    c::cType
    d::dType
    extrapolation_down::ExtrapolationType.T
    extrapolation_up::ExtrapolationType.T
    iguesser::Guesser{tType}
    cache_parameters::Bool
    linear_lookup::Bool
    function AkimaInterpolation(
            u, t, I, b, c, d, extrapolation_down,
            extrapolation_up, cache_parameters, assume_linear_t)
        linear_lookup = seems_linear(assume_linear_t, t)
        N = get_output_dim(u)
        new{typeof(u), typeof(t), typeof(I), typeof(b), typeof(c),
            typeof(d), eltype(u), N}(u,
            t,
            I,
            b,
            c,
            d,
            extrapolation_down,
            extrapolation_up,
            Guesser(t),
            cache_parameters,
            linear_lookup
        )
    end
end

function AkimaInterpolation(
        u, t; extrapolation_down::ExtrapolationType.T = ExtrapolationType.none,
        extrapolation_up::ExtrapolationType.T = ExtrapolationType.none, cache_parameters = false, assume_linear_t = 1e-2)
    u, t = munge_data(u, t)
    linear_lookup = seems_linear(assume_linear_t, t)
    n = length(t)
    dt = diff(t)
    m = Array{eltype(u)}(undef, n + 3)
    m[3:(end - 2)] = diff(u) ./ dt
    m[2] = 2m[3] - m[4]
    m[1] = 2m[2] - m[3]
    m[end - 1] = 2m[end - 2] - m[end - 3]
    m[end] = 2m[end - 1] - m[end - 2]

    b = 0.5 .* (m[4:end] .+ m[1:(end - 3)])
    dm = abs.(diff(m))
    f1 = dm[3:(n + 2)]
    f2 = dm[1:n]
    f12 = f1 + f2
    ind = findall(f12 .> 1e-9 * maximum(f12))
    b[ind] = (f1[ind] .* m[ind .+ 1] .+
              f2[ind] .* m[ind .+ 2]) ./ f12[ind]
    c = (3.0 .* m[3:(end - 2)] .- 2.0 .* b[1:(end - 1)] .- b[2:end]) ./ dt
    d = (b[1:(end - 1)] .+ b[2:end] .- 2.0 .* m[3:(end - 2)]) ./ dt .^ 2

    A = AkimaInterpolation(
        u, t, nothing, b, c, d, extrapolation_down,
        extrapolation_up, cache_parameters, linear_lookup)
    I = cumulative_integral(A, cache_parameters)
    AkimaInterpolation(u, t, I, b, c, d, extrapolation_down,
        extrapolation_up, cache_parameters, linear_lookup)
end

"""
    ConstantInterpolation(u, t; dir = :left, extrapolation_down::ExtrapolationType.T = ExtrapolationType.none,
        extrapolation_up::ExtrapolationType.T = ExtrapolationType.none, cache_parameters = false)

It is the method of interpolating using a constant polynomial. For any point, two adjacent data points are found on either side (left and right). The value at that point depends on `dir`.
If it is `:left`, then the value at the left point is chosen and if it is `:right`, the value at the right point is chosen.
Extrapolation extends the last constant polynomial at the end points on each side.

## Arguments

  - `u`: data points.
  - `t`: time points.

## Keyword Arguments

  - `dir`: indicates which value should be used for interpolation (`:left` or `:right`).
  - `extrapolate_down`: The extrapolation type beyond the data in the negative `t` direction.
    Defaults to `ExtrapolationType.none`.
  - `extrapolate_up`: The extrapolation type beyond the data in the positive `t` direction.
    Defaults to `ExtrapolationType.none`.
  - `cache_parameters`: precompute parameters at initialization for faster interpolation computations. Note: if activated, `u` and `t` should not be modified. Defaults to `false`.
  - `assume_linear_t`: boolean value to specify a faster index lookup behaviour for
    evenly-distributed abscissae. Alternatively, a numerical threshold may be specified
    for a test based on the normalized standard deviation of the difference with respect
    to the straight line (see [`looks_linear`](@ref)). Defaults to 1e-2.
"""
struct ConstantInterpolation{uType, tType, IType, T, N} <: AbstractInterpolation{T, N}
    u::uType
    t::tType
    I::IType
    p::Nothing
    dir::Symbol # indicates if value to the $dir should be used for the interpolation
    extrapolation_down::ExtrapolationType.T
    extrapolation_up::ExtrapolationType.T
    iguesser::Guesser{tType}
    cache_parameters::Bool
    linear_lookup::Bool
    function ConstantInterpolation(
            u, t, I, dir, extrapolation_down, extrapolation_up,
            cache_parameters, assume_linear_t)
        linear_lookup = seems_linear(assume_linear_t, t)
        N = get_output_dim(u)
        new{typeof(u), typeof(t), typeof(I), eltype(u), N}(
            u, t, I, nothing, dir, extrapolation_down, extrapolation_up,
            Guesser(t), cache_parameters, linear_lookup)
    end
end

function ConstantInterpolation(
        u, t; dir = :left, extrapolation_down::ExtrapolationType.T = ExtrapolationType.none,
        extrapolation_up::ExtrapolationType.T = ExtrapolationType.none,
        cache_parameters = false, assume_linear_t = 1e-2)
    u, t = munge_data(u, t)
    A = ConstantInterpolation(
        u, t, nothing, dir, extrapolation_down,
        extrapolation_up, cache_parameters, assume_linear_t)
    I = cumulative_integral(A, cache_parameters)
    ConstantInterpolation(u, t, I, dir, extrapolation_down, extrapolation_up,
        cache_parameters, assume_linear_t)
end

"""
    QuadraticSpline(u, t; extrapolation_down::ExtrapolationType.T = ExtrapolationType.none,
        extrapolation_up::ExtrapolationType.T = ExtrapolationType.none, cache_parameters = false)

It is a spline interpolation using piecewise quadratic polynomials between each pair of data points. Its first derivative is also continuous.
Extrapolation extends the last quadratic polynomial on each side.

## Arguments

  - `u`: data points.
  - `t`: time points.

## Keyword Arguments

  - `extrapolate_down`: The extrapolation type beyond the data in the negative `t` direction.
    Defaults to `ExtrapolationType.none`.
  - `extrapolate_up`: The extrapolation type beyond the data in the positive `t` direction.
    Defaults to `ExtrapolationType.none`.
  - `cache_parameters`: precompute parameters at initialization for faster interpolation computations. Note: if activated, `u` and `t` should not be modified. Defaults to `false`.
  - `assume_linear_t`: boolean value to specify a faster index lookup behaviour for
    evenly-distributed abscissae. Alternatively, a numerical threshold may be specified
    for a test based on the normalized standard deviation of the difference with respect
    to the straight line (see [`looks_linear`](@ref)). Defaults to 1e-2.
"""
struct QuadraticSpline{uType, tType, IType, pType, kType, cType, scType, T, N} <:
       AbstractInterpolation{T, N}
    u::uType
    t::tType
    I::IType
    p::QuadraticSplineParameterCache{pType}
    k::kType # knot vector
    c::cType # B-spline control points
    sc::scType # Spline coefficients (preallocated memory)
    extrapolation_down::ExtrapolationType.T
    extrapolation_up::ExtrapolationType.T
    iguesser::Guesser{tType}
    cache_parameters::Bool
    linear_lookup::Bool
    function QuadraticSpline(
            u, t, I, p, k, c, sc, extrapolation_down,
            extrapolation_up, cache_parameters, assume_linear_t)
        linear_lookup = seems_linear(assume_linear_t, t)
        N = get_output_dim(u)
        new{typeof(u), typeof(t), typeof(I), typeof(p.α), typeof(k),
            typeof(c), typeof(sc), eltype(u), N}(u,
            t,
            I,
            p,
            k,
            c,
            sc,
            extrapolation_down,
            extrapolation_up,
            Guesser(t),
            cache_parameters,
            linear_lookup
        )
    end
end

function QuadraticSpline(
        u::uType, t; extrapolation_down::ExtrapolationType.T = ExtrapolationType.none,
        extrapolation_up::ExtrapolationType.T = ExtrapolationType.none,
        cache_parameters = false, assume_linear_t = 1e-2) where {uType <:
                                                                 AbstractVector{<:Number}}
    u, t = munge_data(u, t)

    n = length(t)
    dtype_sc = typeof(t[1] / t[1])
    sc = zeros(dtype_sc, n)
    k, A = quadratic_spline_params(t, sc)
    c = A \ u

    p = QuadraticSplineParameterCache(u, t, k, c, sc, cache_parameters)
    A = QuadraticSpline(
        u, t, nothing, p, k, c, sc, extrapolation_down,
        extrapolation_up, cache_parameters, assume_linear_t)
    I = cumulative_integral(A, cache_parameters)
    QuadraticSpline(u, t, I, p, k, c, sc, extrapolation_down,
        extrapolation_up, cache_parameters, assume_linear_t)
end

function QuadraticSpline(
        u::uType, t; extrapolation_down::ExtrapolationType.T = ExtrapolationType.none,
        extrapolation_up::ExtrapolationType.T = ExtrapolationType.none, cache_parameters = false,
        assume_linear_t = 1e-2) where {uType <:
                                       AbstractVector}
    u, t = munge_data(u, t)

    n = length(t)
    dtype_sc = typeof(t[1] / t[1])
    sc = zeros(dtype_sc, n)
    k, A = quadratic_spline_params(t, sc)

    eltype_c_prototype = one(dtype_sc) * first(u)
    c = [similar(eltype_c_prototype) for _ in 1:n]

    # Assuming u contains arrays of equal shape
    for j in eachindex(eltype_c_prototype)
        c_dim = A \ [u_[j] for u_ in u]
        for (i, c_dim_) in enumerate(c_dim)
            c[i][j] = c_dim_
        end
    end

    p = QuadraticSplineParameterCache(u, t, k, c, sc, cache_parameters)
    A = QuadraticSpline(
        u, t, nothing, p, k, c, sc, extrapolation_down,
        extrapolation_up, cache_parameters, assume_linear_t)
    I = cumulative_integral(A, cache_parameters)
    QuadraticSpline(u, t, I, p, k, c, sc, extrapolation_down,
        extrapolation_up, cache_parameters, assume_linear_t)
end

"""
    CubicSpline(u, t; extrapolation_down::ExtrapolationType.T = ExtrapolationType.none,
        extrapolation_up::ExtrapolationType.T = ExtrapolationType.none, cache_parameters = false)

It is a spline interpolation using piecewise cubic polynomials between each pair of data points. Its first and second derivative is also continuous.
Second derivative on both ends are zero, which are also called "natural" boundary conditions. Extrapolation extends the last cubic polynomial on each side.

## Arguments

  - `u`: data points.
  - `t`: time points.

## Keyword Arguments

  - `extrapolate_down`: The extrapolation type beyond the data in the negative `t` direction.
    Defaults to `ExtrapolationType.none`.
  - `extrapolate_up`: The extrapolation type beyond the data in the positive `t` direction.
    Defaults to `ExtrapolationType.none`.
  - `cache_parameters`: precompute parameters at initialization for faster interpolation computations. Note: if activated, `u` and `t` should not be modified. Defaults to `false`.
  - `assume_linear_t`: boolean value to specify a faster index lookup behaviour for
    evenly-distributed abscissae. Alternatively, a numerical threshold may be specified
    for a test based on the normalized standard deviation of the difference with respect
    to the straight line (see [`looks_linear`](@ref)). Defaults to 1e-2.
"""
struct CubicSpline{uType, tType, IType, pType, hType, zType, T, N} <:
       AbstractInterpolation{T, N}
    u::uType
    t::tType
    I::IType
    p::CubicSplineParameterCache{pType}
    h::hType
    z::zType
    extrapolation_down::ExtrapolationType.T
    extrapolation_up::ExtrapolationType.T
    iguesser::Guesser{tType}
    cache_parameters::Bool
    linear_lookup::Bool
    function CubicSpline(u, t, I, p, h, z, extrapolation_down,
            extrapolation_up, cache_parameters, assume_linear_t)
        linear_lookup = seems_linear(assume_linear_t, t)
        N = get_output_dim(u)
        new{typeof(u), typeof(t), typeof(I), typeof(p.c₁),
            typeof(h), typeof(z), eltype(u), N}(
            u,
            t,
            I,
            p,
            h,
            z,
            extrapolation_down,
            extrapolation_up,
            Guesser(t),
            cache_parameters,
            linear_lookup
        )
    end
end

function CubicSpline(u::uType,
        t;
        extrapolation_down::ExtrapolationType.T = ExtrapolationType.none,
        extrapolation_up::ExtrapolationType.T = ExtrapolationType.none, cache_parameters = false,
        assume_linear_t = 1e-2) where {uType <:
                                       AbstractVector{<:Number}}
    u, t = munge_data(u, t)
    n = length(t) - 1
    h = vcat(0, map(k -> t[k + 1] - t[k], 1:(length(t) - 1)), 0)
    dl = vcat(h[2:n], zero(eltype(h)))
    d_tmp = 2 .* (h[1:(n + 1)] .+ h[2:(n + 2)])
    du = vcat(zero(eltype(h)), h[3:(n + 1)])
    tA = Tridiagonal(dl, d_tmp, du)

    # zero for element type of d, which we don't know yet
    typed_zero = zero(6(u[begin + 2] - u[begin + 1]) / h[begin + 2] -
                      6(u[begin + 1] - u[begin]) / h[begin + 1])

    d = map(
        i -> i == 1 || i == n + 1 ? typed_zero :
             6(u[i + 1] - u[i]) / h[i + 1] - 6(u[i] - u[i - 1]) / h[i],
        1:(n + 1))
    z = tA \ d
    linear_lookup = seems_linear(assume_linear_t, t)
    p = CubicSplineParameterCache(u, h, z, cache_parameters)
    A = CubicSpline(
        u, t, nothing, p, h[1:(n + 1)], z, extrapolation_down,
        extrapolation_up, cache_parameters, linear_lookup)
    I = cumulative_integral(A, cache_parameters)
    CubicSpline(u, t, I, p, h[1:(n + 1)], z, extrapolation_down,
        extrapolation_up, cache_parameters, linear_lookup)
end

function CubicSpline(u::uType,
        t;
        extrapolation_down::ExtrapolationType.T = ExtrapolationType.none,
        extrapolation_up::ExtrapolationType.T = ExtrapolationType.none, cache_parameters = false,
        assume_linear_t = 1e-2) where {uType <:
                                       AbstractArray{T, N}} where {T, N}
    u, t = munge_data(u, t)
    n = length(t) - 1
    h = vcat(0, map(k -> t[k + 1] - t[k], 1:(length(t) - 1)), 0)
    dl = vcat(h[2:n], zero(eltype(h)))
    d_tmp = 2 .* (h[1:(n + 1)] .+ h[2:(n + 2)])
    du = vcat(zero(eltype(h)), h[3:(n + 1)])
    tA = Tridiagonal(dl, d_tmp, du)

    # zero for element type of d, which we don't know yet
    ax = axes(u)[1:(end - 1)]
    typed_zero = zero(6(u[ax..., begin + 2] - u[ax..., begin + 1]) / h[begin + 2] -
                      6(u[ax..., begin + 1] - u[ax..., begin]) / h[begin + 1])

    h_ = reshape(h, ones(Int64, N - 1)..., :)
    ax_h = axes(h_)[1:(end - 1)]
    d = 6 * ((u[ax..., 3:(n + 1)] - u[ax..., 2:n]) ./ h_[ax_h..., 3:(n + 1)]) -
        6 * ((u[ax..., 2:n] - u[ax..., 1:(n - 1)]) ./ h_[ax_h..., 2:n])
    d = cat(typed_zero, d, typed_zero; dims = ndims(d))
    d_reshaped = reshape(d, prod(size(d)[1:(end - 1)]), :)
    z = (tA \ d_reshaped')'
    z = reshape(z, size(u)...)
    linear_lookup = seems_linear(assume_linear_t, t)
    p = CubicSplineParameterCache(u, h, z, cache_parameters)
    A = CubicSpline(
        u, t, nothing, p, h[1:(n + 1)], z, extrapolation_down,
        extrapolation_up, cache_parameters, linear_lookup)
    I = cumulative_integral(A, cache_parameters)
    CubicSpline(u, t, I, p, h[1:(n + 1)], z, extrapolation_down,
        extrapolation_up, cache_parameters, linear_lookup)
end

function CubicSpline(
        u::uType, t; extrapolation_down::ExtrapolationType.T = ExtrapolationType.none,
        extrapolation_up::ExtrapolationType.T = ExtrapolationType.none, cache_parameters = false,
        assume_linear_t = 1e-2) where {uType <:
                                       AbstractVector}
    u, t = munge_data(u, t)
    n = length(t) - 1
    h = vcat(0, map(k -> t[k + 1] - t[k], 1:(length(t) - 1)), 0)
    dl = vcat(h[2:n], zero(eltype(h)))
    d_tmp = 2 .* (h[1:(n + 1)] .+ h[2:(n + 2)])
    du = vcat(zero(eltype(h)), h[3:(n + 1)])
    tA = Tridiagonal(dl, d_tmp, du)
    d_ = map(
        i -> i == 1 || i == n + 1 ? zeros(eltype(t), size(u[1])) :
             6(u[i + 1] - u[i]) / h[i + 1] - 6(u[i] - u[i - 1]) / h[i],
        1:(n + 1))
    d = transpose(reshape(reduce(hcat, d_), :, n + 1))
    z_ = reshape(transpose(tA \ d), size(u[1])..., :)
    z = [z_s for z_s in eachslice(z_, dims = ndims(z_))]

    p = CubicSplineParameterCache(u, h, z, cache_parameters)
    A = CubicSpline(
        u, t, nothing, p, h[1:(n + 1)], z, extrapolation_down,
        extrapolation_up, cache_parameters, assume_linear_t)
    I = cumulative_integral(A, cache_parameters)
    CubicSpline(u, t, I, p, h[1:(n + 1)], z, extrapolation_down,
        extrapolation_up, cache_parameters, assume_linear_t)
end

"""
    BSplineInterpolation(u, t, d, pVecType, knotVecType; extrapolation_down::ExtrapolationType.T = ExtrapolationType.none,
        extrapolation_up::ExtrapolationType.T = ExtrapolationType.none, safetycopy = true)

It is a curve defined by the linear combination of `n` basis functions of degree `d` where `n` is the number of data points. For more information, refer [https://pages.mtu.edu/~shene/COURSES/cs3621/NOTES/spline/B-spline/bspline-curve.html](https://pages.mtu.edu/%7Eshene/COURSES/cs3621/NOTES/spline/B-spline/bspline-curve.html).
Extrapolation is a constant polynomial of the end points on each side.

## Arguments

  - `u`: data points.
  - `t`: time points.
  - `d`: degree of the piecewise polynomial.
  - `pVecType`: symbol to parameters vector, `:Uniform` for uniform spaced parameters and `:ArcLen` for parameters generated by chord length method.
  - `knotVecType`: symbol to knot vector, `:Uniform` for uniform knot vector, `:Average` for average spaced knot vector.

## Keyword Arguments

  - `extrapolate_down`: The extrapolation type beyond the data in the negative `t` direction.
    Defaults to `ExtrapolationType.none`.
  - `extrapolate_up`: The extrapolation type beyond the data in the positive `t` direction.
    Defaults to `ExtrapolationType.none`.
  - `assume_linear_t`: boolean value to specify a faster index lookup behaviour for
    evenly-distributed abscissae. Alternatively, a numerical threshold may be specified
    for a test based on the normalized standard deviation of the difference with respect
    to the straight line (see [`looks_linear`](@ref)). Defaults to 1e-2.
"""
struct BSplineInterpolation{uType, tType, pType, kType, cType, scType, T, N} <:
       AbstractInterpolation{T, N}
    u::uType
    t::tType
    d::Int    # degree
    p::pType  # params vector
    k::kType  # knot vector
    c::cType  # control points
    sc::scType  # Spline coefficients (preallocated memory)
    pVecType::Symbol
    knotVecType::Symbol
    extrapolation_down::ExtrapolationType.T
    extrapolation_up::ExtrapolationType.T
    iguesser::Guesser{tType}
    linear_lookup::Bool
    function BSplineInterpolation(u,
            t,
            d,
            p,
            k,
            c,
            sc,
            pVecType,
            knotVecType,
            extrapolation_down,
            extrapolation_up,
            assume_linear_t)
        linear_lookup = seems_linear(assume_linear_t, t)
        N = get_output_dim(u)
        new{typeof(u), typeof(t), typeof(p), typeof(k), typeof(c), typeof(sc), eltype(u), N}(
            u,
            t,
            d,
            p,
            k,
            c,
            sc,
            pVecType,
            knotVecType,
            extrapolation_down,
            extrapolation_up,
            Guesser(t),
            linear_lookup
        )
    end
end

function BSplineInterpolation(
        u::AbstractVector, t, d, pVecType, knotVecType;
        extrapolation_down::ExtrapolationType.T = ExtrapolationType.none,
        extrapolation_up::ExtrapolationType.T = ExtrapolationType.none, assume_linear_t = 1e-2)
    u, t = munge_data(u, t)
    n = length(t)
    n < d + 1 && error("BSplineInterpolation needs at least d + 1, i.e. $(d+1) points.")
    s = zero(eltype(u))
    p = zero(t)
    k = zeros(eltype(t), n + d + 1)
    l = zeros(eltype(u), n - 1)
    p[1] = zero(eltype(t))
    p[end] = one(eltype(t))

    for i in 2:n
        s += √((t[i] - t[i - 1])^2 + (u[i] - u[i - 1])^2)
        l[i - 1] = s
    end
    if pVecType == :Uniform
        for i in 2:(n - 1)
            p[i] = p[1] + (i - 1) * (p[end] - p[1]) / (n - 1)
        end
    elseif pVecType == :ArcLen
        for i in 2:(n - 1)
            p[i] = p[1] + l[i - 1] / s * (p[end] - p[1])
        end
    end

    lidx = 1
    ridx = length(k)
    while lidx <= (d + 1) && ridx >= (length(k) - d)
        k[lidx] = p[1]
        k[ridx] = p[end]
        lidx += 1
        ridx -= 1
    end

    ps = zeros(eltype(t), n - 2)
    s = zero(eltype(t))
    for i in 2:(n - 1)
        s += p[i]
        ps[i - 1] = s
    end

    if knotVecType == :Uniform
        # uniformly spaced knot vector
        # this method is not recommended because, if it is used with the chord length method for global interpolation,
        # the system of linear equations would be singular.
        for i in (d + 2):n
            k[i] = k[1] + (i - d - 1) // (n - d) * (k[end] - k[1])
        end
    elseif knotVecType == :Average
        # average spaced knot vector
        idx = 1
        if d + 2 <= n
            k[d + 2] = 1 // d * ps[d]
        end
        for i in (d + 3):n
            k[i] = 1 // d * (ps[idx + d] - ps[idx])
            idx += 1
        end
    end
    # control points
    sc = zeros(eltype(t), n, n)
    spline_coefficients!(sc, d, k, p)
    c = vec(sc \ u[:, :])
    sc = zeros(eltype(t), n)
    BSplineInterpolation(
        u, t, d, p, k, c, sc, pVecType, knotVecType,
        extrapolation_down, extrapolation_up, assume_linear_t)
end

function BSplineInterpolation(
        u::AbstractArray{T, N}, t, d, pVecType, knotVecType;
        extrapolation_down::ExtrapolationType.T = ExtrapolationType.none,
        extrapolation_up::ExtrapolationType.T = ExtrapolationType.none,
        assume_linear_t = 1e-2) where {T, N}
    u, t = munge_data(u, t)
    n = length(t)
    n < d + 1 && error("BSplineInterpolation needs at least d + 1, i.e. $(d+1) points.")
    s = zero(eltype(u))
    p = zero(t)
    k = zeros(eltype(t), n + d + 1)
    l = zeros(eltype(u), n - 1)
    p[1] = zero(eltype(t))
    p[end] = one(eltype(t))

    ax_u = axes(u)[1:(end - 1)]

    for i in 2:n
        s += √((t[i] - t[i - 1])^2 + sum((u[ax_u..., i] - u[ax_u..., i - 1]) .^ 2))
        l[i - 1] = s
    end
    if pVecType == :Uniform
        for i in 2:(n - 1)
            p[i] = p[1] + (i - 1) * (p[end] - p[1]) / (n - 1)
        end
    elseif pVecType == :ArcLen
        for i in 2:(n - 1)
            p[i] = p[1] + l[i - 1] / s * (p[end] - p[1])
        end
    end

    lidx = 1
    ridx = length(k)
    while lidx <= (d + 1) && ridx >= (length(k) - d)
        k[lidx] = p[1]
        k[ridx] = p[end]
        lidx += 1
        ridx -= 1
    end

    ps = zeros(eltype(t), n - 2)
    s = zero(eltype(t))
    for i in 2:(n - 1)
        s += p[i]
        ps[i - 1] = s
    end

    if knotVecType == :Uniform
        # uniformly spaced knot vector
        # this method is not recommended because, if it is used with the chord length method for global interpolation,
        # the system of linear equations would be singular.
        for i in (d + 2):n
            k[i] = k[1] + (i - d - 1) // (n - d) * (k[end] - k[1])
        end
    elseif knotVecType == :Average
        # average spaced knot vector
        idx = 1
        if d + 2 <= n
            k[d + 2] = 1 // d * ps[d]
        end
        for i in (d + 3):n
            k[i] = 1 // d * (ps[idx + d] - ps[idx])
            idx += 1
        end
    end
    # control points
    sc = zeros(eltype(t), n, n)
    spline_coefficients!(sc, d, k, p)
    c = (sc \ reshape(u, prod(size(u)[1:(end - 1)]), :)')'
    c = reshape(c, size(u)...)
    sc = zeros(eltype(t), n)
    BSplineInterpolation(
        u, t, d, p, k, c, sc, pVecType, knotVecType,
        extrapolation_down, extrapolation_up, assume_linear_t)
end

"""
    BSplineApprox(u, t, d, h, pVecType, knotVecType; extrapolation_down::ExtrapolationType.T = ExtrapolationType.none,
        extrapolation_up::ExtrapolationType.T = ExtrapolationType.none)

It is a regression based B-spline. The argument choices are the same as the `BSplineInterpolation`, with the additional parameter `h < length(t)` which is the number of control points to use, with smaller `h` indicating more smoothing.
For more information, refer [http://www.cad.zju.edu.cn/home/zhx/GM/009/00-bsia.pdf](http://www.cad.zju.edu.cn/home/zhx/GM/009/00-bsia.pdf).
Extrapolation is a constant polynomial of the end points on each side.

## Arguments

  - `u`: data points.
  - `t`: time points.
  - `d`: degree of the piecewise polynomial.
  - `h`: number of control points to use.
  - `pVecType`: symbol to parameters vector, `:Uniform` for uniform spaced parameters and `:ArcLen` for parameters generated by chord length method.
  - `knotVecType`: symbol to knot vector, `:Uniform` for uniform knot vector, `:Average` for average spaced knot vector.

## Keyword Arguments

  - `extrapolate_down`: The extrapolation type beyond the data in the negative `t` direction.
    Defaults to `ExtrapolationType.none`.
  - `extrapolate_up`: The extrapolation type beyond the data in the positive `t` direction.
    Defaults to `ExtrapolationType.none`.
  - `assume_linear_t`: boolean value to specify a faster index lookup behaviour for
    evenly-distributed abscissae. Alternatively, a numerical threshold may be specified
    for a test based on the normalized standard deviation of the difference with respect
    to the straight line (see [`looks_linear`](@ref)). Defaults to 1e-2.
"""
struct BSplineApprox{uType, tType, pType, kType, cType, scType, T, N} <:
       AbstractInterpolation{T, N}
    u::uType
    t::tType
    d::Int    # degree
    h::Int    # number of control points (n => h >= d >= 1)
    p::pType  # params vector
    k::kType  # knot vector
    c::cType  # control points
    sc::scType  # Spline coefficients (preallocated memory)
    pVecType::Symbol
    knotVecType::Symbol
    extrapolation_down::ExtrapolationType.T
    extrapolation_up::ExtrapolationType.T
    iguesser::Guesser{tType}
    linear_lookup::Bool
    function BSplineApprox(u,
            t,
            d,
            h,
            p,
            k,
            c,
            sc,
            pVecType,
            knotVecType,
            extrapolation_down,
            extrapolation_up,
            assume_linear_t
    )
        linear_lookup = seems_linear(assume_linear_t, t)
        N = get_output_dim(u)
        new{typeof(u), typeof(t), typeof(p), typeof(k), typeof(c), typeof(sc), eltype(u), N}(
            u,
            t,
            d,
            h,
            p,
            k,
            c,
            sc,
            pVecType,
            knotVecType,
            extrapolation_down,
            extrapolation_up,
            Guesser(t),
            linear_lookup
        )
    end
end

function BSplineApprox(
        u::AbstractVector, t, d, h, pVecType, knotVecType;
        extrapolation_down::ExtrapolationType.T = ExtrapolationType.none,
        extrapolation_up::ExtrapolationType.T = ExtrapolationType.none, assume_linear_t = 1e-2)
    u, t = munge_data(u, t)
    n = length(t)
    h < d + 1 && error("BSplineApprox needs at least d + 1, i.e. $(d+1) control points.")
    s = zero(eltype(u))
    p = zero(t)
    k = zeros(eltype(t), h + d + 1)
    l = zeros(eltype(u), n - 1)
    p[1] = zero(eltype(t))
    p[end] = one(eltype(t))

    for i in 2:n
        s += √((t[i] - t[i - 1])^2 + (u[i] - u[i - 1])^2)
        l[i - 1] = s
    end
    if pVecType == :Uniform
        for i in 2:(n - 1)
            p[i] = p[1] + (i - 1) * (p[end] - p[1]) / (n - 1)
        end
    elseif pVecType == :ArcLen
        for i in 2:(n - 1)
            p[i] = p[1] + l[i - 1] / s * (p[end] - p[1])
        end
    end

    lidx = 1
    ridx = length(k)
    while lidx <= (d + 1) && ridx >= (length(k) - d)
        k[lidx] = p[1]
        k[ridx] = p[end]
        lidx += 1
        ridx -= 1
    end

    ps = zeros(eltype(t), n - 2)
    s = zero(eltype(t))
    for i in 2:(n - 1)
        s += p[i]
        ps[i - 1] = s
    end

    if knotVecType == :Uniform
        # uniformly spaced knot vector
        # this method is not recommended because, if it is used with the chord length method for global interpolation,
        # the system of linear equations would be singular.
        for i in (d + 2):h
            k[i] = k[1] + (i - d - 1) // (h - d) * (k[end] - k[1])
        end
    elseif knotVecType == :Average
        # NOTE: verify that average method can be applied when size of k is less than size of p
        # average spaced knot vector
        idx = 1
        if d + 2 <= h
            k[d + 2] = 1 // d * ps[d]
        end
        for i in (d + 3):h
            k[i] = 1 // d * (ps[idx + d] - ps[idx])
            idx += 1
        end
    end
    # control points
    c = zeros(eltype(u), h)
    c[1] = u[1]
    c[end] = u[end]
    q = zeros(eltype(u), n)
    sc = zeros(eltype(t), n, h)
    for i in 1:n
        spline_coefficients!(view(sc, i, :), d, k, p[i])
    end
    for k in 2:(n - 1)
        q[k] = u[k] - sc[k, 1] * u[1] - sc[k, h] * u[end]
    end
    Q = Matrix{eltype(u)}(undef, h - 2, 1)
    for i in 2:(h - 1)
        s = 0.0
        for k in 2:(n - 1)
            s += sc[k, i] * q[k]
        end
        Q[i - 1] = s
    end
    sc = sc[2:(end - 1), 2:(h - 1)]
    M = transpose(sc) * sc
    P = M \ Q
    c[2:(end - 1)] .= vec(P)
    sc = zeros(eltype(t), h)
    BSplineApprox(
        u, t, d, h, p, k, c, sc, pVecType, knotVecType,
        extrapolation_down, extrapolation_up, assume_linear_t)
end

function BSplineApprox(
        u::AbstractArray{T, N}, t, d, h, pVecType, knotVecType;
        extrapolation_down::ExtrapolationType.T = ExtrapolationType.none,
        extrapolation_up::ExtrapolationType.T = ExtrapolationType.none,
        assume_linear_t = 1e-2) where {T, N}
    u, t = munge_data(u, t)
    n = length(t)
    h < d + 1 && error("BSplineApprox needs at least d + 1, i.e. $(d+1) control points.")
    s = zero(eltype(u))
    p = zero(t)
    k = zeros(eltype(t), h + d + 1)
    l = zeros(eltype(u), n - 1)
    p[1] = zero(eltype(t))
    p[end] = one(eltype(t))

    ax_u = axes(u)[1:(end - 1)]

    for i in 2:n
        s += √((t[i] - t[i - 1])^2 + sum((u[ax_u..., i] - u[ax_u..., i - 1]) .^ 2))
        l[i - 1] = s
    end
    if pVecType == :Uniform
        for i in 2:(n - 1)
            p[i] = p[1] + (i - 1) * (p[end] - p[1]) / (n - 1)
        end
    elseif pVecType == :ArcLen
        for i in 2:(n - 1)
            p[i] = p[1] + l[i - 1] / s * (p[end] - p[1])
        end
    end

    lidx = 1
    ridx = length(k)
    while lidx <= (d + 1) && ridx >= (length(k) - d)
        k[lidx] = p[1]
        k[ridx] = p[end]
        lidx += 1
        ridx -= 1
    end

    ps = zeros(eltype(t), n - 2)
    s = zero(eltype(t))
    for i in 2:(n - 1)
        s += p[i]
        ps[i - 1] = s
    end

    if knotVecType == :Uniform
        # uniformly spaced knot vector
        # this method is not recommended because, if it is used with the chord length method for global interpolation,
        # the system of linear equations would be singular.
        for i in (d + 2):h
            k[i] = k[1] + (i - d - 1) // (h - d) * (k[end] - k[1])
        end
    elseif knotVecType == :Average
        # NOTE: verify that average method can be applied when size of k is less than size of p
        # average spaced knot vector
        idx = 1
        if d + 2 <= h
            k[d + 2] = 1 // d * ps[d]
        end
        for i in (d + 3):h
            k[i] = 1 // d * (ps[idx + d] - ps[idx])
            idx += 1
        end
    end
    # control points
    c = zeros(eltype(u), size(u)[1:(end - 1)]..., h)
    c[ax_u..., 1] = u[ax_u..., 1]
    c[ax_u..., end] = u[ax_u..., end]
    q = zeros(eltype(u), size(u)[1:(end - 1)]..., n)
    sc = zeros(eltype(t), n, h)
    for i in 1:n
        spline_coefficients!(view(sc, i, :), d, k, p[i])
    end
    for k in 2:(n - 1)
        q[ax_u..., k] = u[ax_u..., k] - sc[k, 1] * u[ax_u..., 1] -
                        sc[k, h] * u[ax_u..., end]
    end
    Q = Array{eltype(u), N}(undef, size(u)[1:(end - 1)]..., h - 2)
    for i in 2:(h - 1)
        s = zeros(eltype(sc), size(u)[1:(end - 1)]...)
        for k in 2:(n - 1)
            s = s + sc[k, i] * q[ax_u..., k]
        end
        Q[ax_u..., i - 1] = s
    end
    sc = sc[2:(end - 1), 2:(h - 1)]
    M = transpose(sc) * sc
    Q = reshape(Q, prod(size(u)[1:(end - 1)]), :)
    P = (M \ Q')'
    P = reshape(P, size(u)[1:(end - 1)]..., :)
    c[ax_u..., 2:(end - 1)] = P
    sc = zeros(eltype(t), h)
    BSplineApprox(
        u, t, d, h, p, k, c, sc, pVecType, knotVecType,
        extrapolation_down, extrapolation_up, assume_linear_t)
end
"""
    CubicHermiteSpline(du, u, t; extrapolation_down::ExtrapolationType.T = ExtrapolationType.none,
        extrapolation_up::ExtrapolationType.T = ExtrapolationType.none, cache_parameters = false)

It is a Cubic Hermite interpolation, which is a piece-wise third degree polynomial such that the value and the first derivative are equal to given values in the data points.

## Arguments

  - `du`: the derivative at the data points.
  - `u`: data points.
  - `t`: time points.

## Keyword Arguments

  - `extrapolate_down`: The extrapolation type beyond the data in the negative `t` direction.
    Defaults to `ExtrapolationType.none`.
  - `extrapolate_up`: The extrapolation type beyond the data in the positive `t` direction.
    Defaults to `ExtrapolationType.none`.
  - `cache_parameters`: precompute parameters at initialization for faster interpolation computations. Note: if activated, `u` and `t` should not be modified. Defaults to `false`.
  - `assume_linear_t`: boolean value to specify a faster index lookup behaviour for
    evenly-distributed abscissae. Alternatively, a numerical threshold may be specified
    for a test based on the normalized standard deviation of the difference with respect
    to the straight line (see [`looks_linear`](@ref)). Defaults to 1e-2.
"""
struct CubicHermiteSpline{uType, tType, IType, duType, pType, T, N} <:
       AbstractInterpolation{T, N}
    du::duType
    u::uType
    t::tType
    I::IType
    p::CubicHermiteParameterCache{pType}
    extrapolation_down::ExtrapolationType.T
    extrapolation_up::ExtrapolationType.T
    iguesser::Guesser{tType}
    cache_parameters::Bool
    linear_lookup::Bool
    function CubicHermiteSpline(
            du, u, t, I, p, extrapolation_down, extrapolation_up,
            cache_parameters, assume_linear_t)
        linear_lookup = seems_linear(assume_linear_t, t)
        N = get_output_dim(u)
        new{typeof(u), typeof(t), typeof(I), typeof(du), typeof(p.c₁), eltype(u), N}(
            du, u, t, I, p, extrapolation_down, extrapolation_up,
            Guesser(t), cache_parameters, linear_lookup)
    end
end

function CubicHermiteSpline(
        du, u, t; extrapolation_down::ExtrapolationType.T = ExtrapolationType.none,
        extrapolation_up::ExtrapolationType.T = ExtrapolationType.none, cache_parameters = false, assume_linear_t = 1e-2)
    @assert length(u)==length(du) "Length of `u` is not equal to length of `du`."
    u, t = munge_data(u, t)
    linear_lookup = seems_linear(assume_linear_t, t)
    p = CubicHermiteParameterCache(du, u, t, cache_parameters)
    A = CubicHermiteSpline(
        du, u, t, nothing, p, extrapolation_down,
        extrapolation_up, cache_parameters, linear_lookup)
    I = cumulative_integral(A, cache_parameters)
    CubicHermiteSpline(du, u, t, I, p, extrapolation_down,
        extrapolation_up, cache_parameters, linear_lookup)
end

"""
    PCHIPInterpolation(u, t; extrapolation_down::ExtrapolationType.T = ExtrapolationType.none,
        extrapolation_up::ExtrapolationType.T = ExtrapolationType.none, safetycopy = true)

It is a PCHIP Interpolation, which is a type of [`CubicHermiteSpline`](@ref) where the derivative values `du` are derived from the input data
in such a way that the interpolation never overshoots the data. See [here](https://www.mathworks.com/content/dam/mathworks/mathworks-dot-com/moler/interp.pdf),
section 3.4 for more details.

## Arguments

  - `u`: data points.
  - `t`: time points.

## Keyword Arguments

  - `extrapolate_down`: The extrapolation type beyond the data in the negative `t` direction.
    Defaults to `ExtrapolationType.none`.
  - `extrapolate_up`: The extrapolation type beyond the data in the positive `t` direction.
    Defaults to `ExtrapolationType.none`.
  - `cache_parameters`: precompute parameters at initialization for faster interpolation computations. Note: if activated, `u` and `t` should not be modified. Defaults to `false`.
  - `assume_linear_t`: boolean value to specify a faster index lookup behaviour for
    evenly-distributed abscissae. Alternatively, a numerical threshold may be specified
    for a test based on the normalized standard deviation of the difference with respect
    to the straight line (see [`looks_linear`](@ref)). Defaults to 1e-2.
"""
function PCHIPInterpolation(
        u, t; extrapolation_down::ExtrapolationType.T = ExtrapolationType.none,
        extrapolation_up::ExtrapolationType.T = ExtrapolationType.none, cache_parameters = false, assume_linear_t = 1e-2)
    u, t = munge_data(u, t)
    du = du_PCHIP(u, t)
    CubicHermiteSpline(
        du, u, t; extrapolation_down, extrapolation_up, cache_parameters, assume_linear_t)
end

"""
    QuinticHermiteSpline(ddu, du, u, t; extrapolation_down::ExtrapolationType.T = ExtrapolationType.none,
        extrapolation_up::ExtrapolationType.T = ExtrapolationType.none, safetycopy = true)

It is a Quintic Hermite interpolation, which is a piece-wise fifth degree polynomial such that the value and the first and second derivative are equal to given values in the data points.

## Arguments

  - `ddu`: the second derivative at the data points.
  - `du`: the derivative at the data points.
  - `u`: data points.
  - `t`: time points.

## Keyword Arguments

  - `extrapolate_down`: The extrapolation type beyond the data in the negative `t` direction.
    Defaults to `ExtrapolationType.none`.
  - `extrapolate_up`: The extrapolation type beyond the data in the positive `t` direction.
    Defaults to `ExtrapolationType.none`.
  - `cache_parameters`: precompute parameters at initialization for faster interpolation computations. Note: if activated, `u` and `t` should not be modified. Defaults to `false`.
  - `assume_linear_t`: boolean value to specify a faster index lookup behaviour for
    evenly-distributed abscissae. Alternatively, a numerical threshold may be specified
    for a test based on the normalized standard deviation of the difference with respect
    to the straight line (see [`looks_linear`](@ref)). Defaults to 1e-2.
"""
struct QuinticHermiteSpline{uType, tType, IType, duType, dduType, pType, T, N} <:
       AbstractInterpolation{T, N}
    ddu::dduType
    du::duType
    u::uType
    t::tType
    I::IType
    p::QuinticHermiteParameterCache{pType}
    extrapolation_down::ExtrapolationType.T
    extrapolation_up::ExtrapolationType.T
    iguesser::Guesser{tType}
    cache_parameters::Bool
    linear_lookup::Bool
    function QuinticHermiteSpline(
            ddu, du, u, t, I, p, extrapolation_down,
            extrapolation_up, cache_parameters, assume_linear_t)
        linear_lookup = seems_linear(assume_linear_t, t)
        N = get_output_dim(u)
        new{typeof(u), typeof(t), typeof(I), typeof(du),
            typeof(ddu), typeof(p.c₁), eltype(u), N}(
            ddu, du, u, t, I, p, extrapolation_down, extrapolation_up,
            Guesser(t), cache_parameters, linear_lookup)
    end
end

function QuinticHermiteSpline(
        ddu, du, u, t; extrapolation_down::ExtrapolationType.T = ExtrapolationType.none,
        extrapolation_up::ExtrapolationType.T = ExtrapolationType.none,
        cache_parameters = false, assume_linear_t = 1e-2)
    @assert length(u)==length(du)==length(ddu) "Length of `u` is not equal to length of `du` or `ddu`."
    u, t = munge_data(u, t)
    linear_lookup = seems_linear(assume_linear_t, t)
    p = QuinticHermiteParameterCache(ddu, du, u, t, cache_parameters)
    A = QuinticHermiteSpline(
        ddu, du, u, t, nothing, p, extrapolation_down,
        extrapolation_up, cache_parameters, linear_lookup)
    I = cumulative_integral(A, cache_parameters)
    QuinticHermiteSpline(
        ddu, du, u, t, I, p, extrapolation_down,
        extrapolation_up, cache_parameters, linear_lookup)
end<|MERGE_RESOLUTION|>--- conflicted
+++ resolved
@@ -100,14 +100,9 @@
             error("mode should be :Forward or :Backward for QuadraticInterpolation")
         linear_lookup = seems_linear(assume_linear_t, t)
         N = get_output_dim(u)
-<<<<<<< HEAD
-        new{typeof(u), typeof(t), typeof(I), typeof(p.l₀), eltype(u), N}(
+        new{typeof(u), typeof(t), typeof(I), typeof(p.α), eltype(u), N}(
             u, t, I, p, mode, extrapolation_down, extrapolation_up,
             Guesser(t), cache_parameters, linear_lookup)
-=======
-        new{typeof(u), typeof(t), typeof(I), typeof(p.α), eltype(u), N}(
-            u, t, I, p, mode, extrapolate, Guesser(t), cache_parameters, linear_lookup)
->>>>>>> 96d017df
     end
 end
 
