"""
    LinearInterpolation(u, t; extrapolate = false, cache_parameters = false)

It is the method of interpolating between the data points using a linear polynomial. For any point, two data points one each side are chosen and connected with a line.
Extrapolation extends the last linear polynomial on each side.

## Arguments

  - `u`: data points.
  - `t`: time points.

## Keyword Arguments

  - `extrapolate`: boolean value to allow extrapolation. Defaults to `false`.
<<<<<<< HEAD
  - `safetycopy`: boolean value to make a copy of `u` and `t`. Defaults to `true`.
  - `assume_linear_t`: boolean value to specify a faster index lookup behaviour for
    evenly-distributed abscissae. Alternatively, a numerical threshold may be specified
    for a test based on the normalized standard deviation of the difference with respect
    to the straight line. Defaults to 1e-2
=======
  - `cache_parameters`: precompute parameters at initialization for faster interpolation computations. Note: if activated, `u` and `t` should not be modified. Defaults to `false`.
>>>>>>> efaf6290
"""
struct LinearInterpolation{uType, tType, IType, pType, T} <: AbstractInterpolation{T}
    u::uType
    t::tType
    I::IType
    p::LinearParameterCache{pType}
    extrapolate::Bool
    idx_prev::Base.RefValue{Int}
<<<<<<< HEAD
    safetycopy::Bool
    use_linear_lookup::Bool
    function LinearInterpolation(
            u, t, I, p, extrapolate, safetycopy, assume_linear_t)
        linear_flag = seems_linear(assume_linear_t, t)
        new{typeof(u), typeof(t), typeof(I), typeof(p.slope), eltype(u)}(
            u, t, I, p, extrapolate, Ref(1), safetycopy, linear_flag)
    end
end

function LinearInterpolation(
        u, t; extrapolate = false, safetycopy = true, assume_linear_t = 1e-2)
    u, t = munge_data(u, t, safetycopy)
    p = LinearParameterCache(u, t)
    A = LinearInterpolation(u, t, nothing, p, extrapolate, safetycopy)
    I = cumulative_integral(A)
    LinearInterpolation(u, t, I, p, extrapolate, safetycopy, assume_linear_t)
=======
    cache_parameters::Bool
    function LinearInterpolation(u, t, I, p, extrapolate, cache_parameters)
        new{typeof(u), typeof(t), typeof(I), typeof(p.slope), eltype(u)}(
            u, t, I, p, extrapolate, Ref(1), cache_parameters)
    end
end

function LinearInterpolation(u, t; extrapolate = false, cache_parameters = false)
    u, t = munge_data(u, t)
    p = LinearParameterCache(u, t, cache_parameters)
    A = LinearInterpolation(u, t, nothing, p, extrapolate, cache_parameters)
    I = cumulative_integral(A, cache_parameters)
    LinearInterpolation(u, t, I, p, extrapolate, cache_parameters)
>>>>>>> efaf6290
end

"""
    QuadraticInterpolation(u, t, mode = :Forward; extrapolate = false, cache_parameters = false)

It is the method of interpolating between the data points using quadratic polynomials. For any point, three data points nearby are taken to fit a quadratic polynomial.
Extrapolation extends the last quadratic polynomial on each side.

## Arguments

  - `u`: data points.
  - `t`: time points.
  - `mode`: `:Forward` or `:Backward`. If `:Forward`, two data points ahead of the point and one data point behind is taken for interpolation. If `:Backward`, two data points behind and one ahead is taken for interpolation.

## Keyword Arguments

  - `extrapolate`: boolean value to allow extrapolation. Defaults to `false`.
  - `cache_parameters`: precompute parameters at initialization for faster interpolation computations. Note: if activated, `u` and `t` should not be modified. Defaults to `false`.
"""
struct QuadraticInterpolation{uType, tType, IType, pType, T} <: AbstractInterpolation{T}
    u::uType
    t::tType
    I::IType
    p::QuadraticParameterCache{pType}
    mode::Symbol
    extrapolate::Bool
    idx_prev::Base.RefValue{Int}
<<<<<<< HEAD
    safetycopy::Bool
    use_linear_lookup::Bool
    function QuadraticInterpolation(
            u, t, I, p, mode, extrapolate, safetycopy, assume_linear_t)
=======
    cache_parameters::Bool
    function QuadraticInterpolation(u, t, I, p, mode, extrapolate, cache_parameters)
>>>>>>> efaf6290
        mode ∈ (:Forward, :Backward) ||
            error("mode should be :Forward or :Backward for QuadraticInterpolation")
        linear_flag = seems_linear(assume_linear_t, t)
        new{typeof(u), typeof(t), typeof(I), typeof(p.l₀), eltype(u)}(
<<<<<<< HEAD
            u, t, I, p, mode, extrapolate, Ref(1), safetycopy, linear_flag)
=======
            u, t, I, p, mode, extrapolate, Ref(1), cache_parameters)
>>>>>>> efaf6290
    end
end

function QuadraticInterpolation(u, t, mode; extrapolate = false, cache_parameters = false)
    u, t = munge_data(u, t)
    p = QuadraticParameterCache(u, t, cache_parameters)
    A = QuadraticInterpolation(u, t, nothing, p, mode, extrapolate, cache_parameters)
    I = cumulative_integral(A, cache_parameters)
    QuadraticInterpolation(u, t, I, p, mode, extrapolate, cache_parameters)
end

function QuadraticInterpolation(u, t; extrapolate = false, cache_parameters = false)
    QuadraticInterpolation(u, t, :Forward; extrapolate, cache_parameters)
end

"""
    LagrangeInterpolation(u, t, n = length(t) - 1; extrapolate = false, safetycopy = true)

It is the method of interpolation using Lagrange polynomials of (k-1)th order passing through all the data points where k is the number of data points.

## Arguments

  - `u`: data points.
  - `t`: time points.
  - `n`: order of the polynomial. Currently only (k-1)th order where k is the number of data points.

## Keyword Arguments

  - `extrapolate`: boolean value to allow extrapolation. Defaults to `false`.
"""
struct LagrangeInterpolation{uType, tType, T, bcacheType} <:
       AbstractInterpolation{T}
    u::uType
    t::tType
    n::Int
    bcache::bcacheType
    idxs::Vector{Int}
    extrapolate::Bool
    idx_prev::Base.RefValue{Int}
    function LagrangeInterpolation(u, t, n, extrapolate)
        bcache = zeros(eltype(u[1]), n + 1)
        idxs = zeros(Int, n + 1)
        fill!(bcache, NaN)
        new{typeof(u), typeof(t), eltype(u), typeof(bcache)}(u,
            t,
            n,
            bcache,
            idxs,
            extrapolate,
            Ref(1)
        )
    end
end

function LagrangeInterpolation(
        u, t, n = length(t) - 1; extrapolate = false)
    u, t = munge_data(u, t)
    if n != length(t) - 1
        error("Currently only n=length(t) - 1 is supported")
    end
    LagrangeInterpolation(u, t, n, extrapolate)
end

"""
    AkimaInterpolation(u, t; extrapolate = false, cache_parameters = false)

It is a spline interpolation built from cubic polynomials. It forms a continuously differentiable function. For more details, refer: [https://en.wikipedia.org/wiki/Akima_spline](https://en.wikipedia.org/wiki/Akima_spline).
Extrapolation extends the last cubic polynomial on each side.

## Arguments

  - `u`: data points.
  - `t`: time points.

## Keyword Arguments

  - `extrapolate`: boolean value to allow extrapolation. Defaults to `false`.
  - `cache_parameters`: precompute parameters at initialization for faster interpolation computations. Note: if activated, `u` and `t` should not be modified. Defaults to `false`.
"""
struct AkimaInterpolation{uType, tType, IType, bType, cType, dType, T} <:
       AbstractInterpolation{T}
    u::uType
    t::tType
    I::IType
    b::bType
    c::cType
    d::dType
    extrapolate::Bool
    idx_prev::Base.RefValue{Int}
    cache_parameters::Bool
    function AkimaInterpolation(u, t, I, b, c, d, extrapolate, cache_parameters)
        new{typeof(u), typeof(t), typeof(I), typeof(b), typeof(c),
            typeof(d), eltype(u)}(u,
            t,
            I,
            b,
            c,
            d,
            extrapolate,
            Ref(1),
            cache_parameters
        )
    end
end

function AkimaInterpolation(u, t; extrapolate = false, cache_parameters = false)
    u, t = munge_data(u, t)
    n = length(t)
    dt = diff(t)
    m = Array{eltype(u)}(undef, n + 3)
    m[3:(end - 2)] = diff(u) ./ dt
    m[2] = 2m[3] - m[4]
    m[1] = 2m[2] - m[3]
    m[end - 1] = 2m[end - 2] - m[end - 3]
    m[end] = 2m[end - 1] - m[end - 2]

    b = 0.5 .* (m[4:end] .+ m[1:(end - 3)])
    dm = abs.(diff(m))
    f1 = dm[3:(n + 2)]
    f2 = dm[1:n]
    f12 = f1 + f2
    ind = findall(f12 .> 1e-9 * maximum(f12))
    b[ind] = (f1[ind] .* m[ind .+ 1] .+
              f2[ind] .* m[ind .+ 2]) ./ f12[ind]
    c = (3.0 .* m[3:(end - 2)] .- 2.0 .* b[1:(end - 1)] .- b[2:end]) ./ dt
    d = (b[1:(end - 1)] .+ b[2:end] .- 2.0 .* m[3:(end - 2)]) ./ dt .^ 2

    A = AkimaInterpolation(u, t, nothing, b, c, d, extrapolate, cache_parameters)
    I = cumulative_integral(A, cache_parameters)
    AkimaInterpolation(u, t, I, b, c, d, extrapolate, cache_parameters)
end

"""
    ConstantInterpolation(u, t; dir = :left, extrapolate = false, cache_parameters = false)

It is the method of interpolating using a constant polynomial. For any point, two adjacent data points are found on either side (left and right). The value at that point depends on `dir`.
If it is `:left`, then the value at the left point is chosen and if it is `:right`, the value at the right point is chosen.
Extrapolation extends the last constant polynomial at the end points on each side.

## Arguments

  - `u`: data points.
  - `t`: time points.

## Keyword Arguments

  - `dir`: indicates which value should be used for interpolation (`:left` or `:right`).
  - `extrapolate`: boolean value to allow extrapolation. Defaults to `false`.
  - `cache_parameters`: precompute parameters at initialization for faster interpolation computations. Note: if activated, `u` and `t` should not be modified. Defaults to `false`.
"""
struct ConstantInterpolation{uType, tType, IType, T} <: AbstractInterpolation{T}
    u::uType
    t::tType
    I::IType
    p::Nothing
    dir::Symbol # indicates if value to the $dir should be used for the interpolation
    extrapolate::Bool
    idx_prev::Base.RefValue{Int}
<<<<<<< HEAD
    safetycopy::Bool
    use_linear_lookup::Bool
    function ConstantInterpolation(u, t, I, dir, extrapolate, safetycopy)
=======
    cache_parameters::Bool
    function ConstantInterpolation(u, t, I, dir, extrapolate, cache_parameters)
>>>>>>> efaf6290
        new{typeof(u), typeof(t), typeof(I), eltype(u)}(
            u, t, I, nothing, dir, extrapolate, Ref(1), cache_parameters)
    end
end

function ConstantInterpolation(
        u, t; dir = :left, extrapolate = false, cache_parameters = false)
    u, t = munge_data(u, t)
    A = ConstantInterpolation(u, t, nothing, dir, extrapolate, cache_parameters)
    I = cumulative_integral(A, cache_parameters)
    ConstantInterpolation(u, t, I, dir, extrapolate, cache_parameters)
end

"""
    QuadraticSpline(u, t; extrapolate = false, cache_parameters = false)

It is a spline interpolation using piecewise quadratic polynomials between each pair of data points. Its first derivative is also continuous.
Extrapolation extends the last quadratic polynomial on each side.

## Arguments

  - `u`: data points.
  - `t`: time points.

## Keyword Arguments

  - `extrapolate`: boolean value to allow extrapolation. Defaults to `false`.
  - `cache_parameters`: precompute parameters at initialization for faster interpolation computations. Note: if activated, `u` and `t` should not be modified. Defaults to `false`.
"""
struct QuadraticSpline{uType, tType, IType, pType, tAType, dType, zType, T} <:
       AbstractInterpolation{T}
    u::uType
    t::tType
    I::IType
    p::QuadraticSplineParameterCache{pType}
    tA::tAType
    d::dType
    z::zType
    extrapolate::Bool
    idx_prev::Base.RefValue{Int}
<<<<<<< HEAD
    safetycopy::Bool
    use_linear_lookup::Bool
    function QuadraticSpline(u, t, I, p, tA, d, z, extrapolate, safetycopy)
=======
    cache_parameters::Bool
    function QuadraticSpline(u, t, I, p, tA, d, z, extrapolate, cache_parameters)
>>>>>>> efaf6290
        new{typeof(u), typeof(t), typeof(I), typeof(p.σ), typeof(tA),
            typeof(d), typeof(z), eltype(u)}(u,
            t,
            I,
            p,
            tA,
            d,
            z,
            extrapolate,
            Ref(1),
            cache_parameters
        )
    end
end

function QuadraticSpline(
        u::uType, t; extrapolate = false,
        cache_parameters = false) where {uType <: AbstractVector{<:Number}}
    u, t = munge_data(u, t)
    s = length(t)
    dl = ones(eltype(t), s - 1)
    d_tmp = ones(eltype(t), s)
    du = zeros(eltype(t), s - 1)
    tA = Tridiagonal(dl, d_tmp, du)

    # zero for element type of d, which we don't know yet
    typed_zero = zero(2 // 1 * (u[begin + 1] - u[begin]) / (t[begin + 1] - t[begin]))

    d = map(i -> i == 1 ? typed_zero : 2 // 1 * (u[i] - u[i - 1]) / (t[i] - t[i - 1]), 1:s)
    z = tA \ d

    p = QuadraticSplineParameterCache(z, t, cache_parameters)
    A = QuadraticSpline(u, t, nothing, p, tA, d, z, extrapolate, cache_parameters)
    I = cumulative_integral(A, cache_parameters)
    QuadraticSpline(u, t, I, p, tA, d, z, extrapolate, cache_parameters)
end

function QuadraticSpline(
        u::uType, t; extrapolate = false, cache_parameters = false) where {uType <:
                                                                           AbstractVector}
    u, t = munge_data(u, t)
    s = length(t)
    dl = ones(eltype(t), s - 1)
    d_tmp = ones(eltype(t), s)
    du = zeros(eltype(t), s - 1)
    tA = Tridiagonal(dl, d_tmp, du)
    d_ = map(
        i -> i == 1 ? zeros(eltype(t), size(u[1])) :
             2 // 1 * (u[i] - u[i - 1]) / (t[i] - t[i - 1]),
        1:s)
    d = transpose(reshape(reduce(hcat, d_), :, s))
    z_ = reshape(transpose(tA \ d), size(u[1])..., :)
    z = [z_s for z_s in eachslice(z_, dims = ndims(z_))]

    p = QuadraticSplineParameterCache(z, t, cache_parameters)
    A = QuadraticSpline(u, t, nothing, p, tA, d, z, extrapolate, cache_parameters)
    I = cumulative_integral(A, cache_parameters)
    QuadraticSpline(u, t, I, p, tA, d, z, extrapolate, cache_parameters)
end

"""
    CubicSpline(u, t; extrapolate = false, cache_parameters = false)

It is a spline interpolation using piecewise cubic polynomials between each pair of data points. Its first and second derivative is also continuous.
Second derivative on both ends are zero, which are also called "natural" boundary conditions. Extrapolation extends the last cubic polynomial on each side.

## Arguments

  - `u`: data points.
  - `t`: time points.

## Keyword Arguments

  - `extrapolate`: boolean value to allow extrapolation. Defaults to `false`.
  - `cache_parameters`: precompute parameters at initialization for faster interpolation computations. Note: if activated, `u` and `t` should not be modified. Defaults to `false`.
"""
struct CubicSpline{uType, tType, IType, pType, hType, zType, T} <: AbstractInterpolation{T}
    u::uType
    t::tType
    I::IType
    p::CubicSplineParameterCache{pType}
    h::hType
    z::zType
    extrapolate::Bool
    idx_prev::Base.RefValue{Int}
<<<<<<< HEAD
    safetycopy::Bool
    use_linear_lookup::Bool
    function CubicSpline(u, t, I, p, h, z, extrapolate, safetycopy)
=======
    cache_parameters::Bool
    function CubicSpline(u, t, I, p, h, z, extrapolate, cache_parameters)
>>>>>>> efaf6290
        new{typeof(u), typeof(t), typeof(I), typeof(p.c₁), typeof(h), typeof(z), eltype(u)}(
            u,
            t,
            I,
            p,
            h,
            z,
            extrapolate,
            Ref(1),
            cache_parameters
        )
    end
end

function CubicSpline(u::uType,
        t;
        extrapolate = false, cache_parameters = false) where {uType <:
                                                              AbstractVector{<:Number}}
    u, t = munge_data(u, t)
    n = length(t) - 1
    h = vcat(0, map(k -> t[k + 1] - t[k], 1:(length(t) - 1)), 0)
    dl = vcat(h[2:n], zero(eltype(h)))
    d_tmp = 2 .* (h[1:(n + 1)] .+ h[2:(n + 2)])
    du = vcat(zero(eltype(h)), h[3:(n + 1)])
    tA = Tridiagonal(dl, d_tmp, du)

    # zero for element type of d, which we don't know yet
    typed_zero = zero(6(u[begin + 2] - u[begin + 1]) / h[begin + 2] -
                      6(u[begin + 1] - u[begin]) / h[begin + 1])

    d = map(
        i -> i == 1 || i == n + 1 ? typed_zero :
             6(u[i + 1] - u[i]) / h[i + 1] - 6(u[i] - u[i - 1]) / h[i],
        1:(n + 1))
    z = tA \ d

    p = CubicSplineParameterCache(u, h, z, cache_parameters)
    A = CubicSpline(u, t, nothing, p, h[1:(n + 1)], z, extrapolate, cache_parameters)
    I = cumulative_integral(A, cache_parameters)
    CubicSpline(u, t, I, p, h[1:(n + 1)], z, extrapolate, cache_parameters)
end

function CubicSpline(
        u::uType, t; extrapolate = false, cache_parameters = false) where {uType <:
                                                                           AbstractVector}
    u, t = munge_data(u, t)
    n = length(t) - 1
    h = vcat(0, map(k -> t[k + 1] - t[k], 1:(length(t) - 1)), 0)
    dl = vcat(h[2:n], zero(eltype(h)))
    d_tmp = 2 .* (h[1:(n + 1)] .+ h[2:(n + 2)])
    du = vcat(zero(eltype(h)), h[3:(n + 1)])
    tA = Tridiagonal(dl, d_tmp, du)
    d_ = map(
        i -> i == 1 || i == n + 1 ? zeros(eltype(t), size(u[1])) :
             6(u[i + 1] - u[i]) / h[i + 1] - 6(u[i] - u[i - 1]) / h[i],
        1:(n + 1))
    d = transpose(reshape(reduce(hcat, d_), :, n + 1))
    z_ = reshape(transpose(tA \ d), size(u[1])..., :)
    z = [z_s for z_s in eachslice(z_, dims = ndims(z_))]

    p = CubicSplineParameterCache(u, h, z, cache_parameters)
    A = CubicSpline(u, t, nothing, p, h[1:(n + 1)], z, extrapolate, cache_parameters)
    I = cumulative_integral(A, cache_parameters)
    CubicSpline(u, t, I, p, h[1:(n + 1)], z, extrapolate, cache_parameters)
end

"""
    BSplineInterpolation(u, t, d, pVecType, knotVecType; extrapolate = false, safetycopy = true)

It is a curve defined by the linear combination of `n` basis functions of degree `d` where `n` is the number of data points. For more information, refer [https://pages.mtu.edu/~shene/COURSES/cs3621/NOTES/spline/B-spline/bspline-curve.html](https://pages.mtu.edu/%7Eshene/COURSES/cs3621/NOTES/spline/B-spline/bspline-curve.html).
Extrapolation is a constant polynomial of the end points on each side.

## Arguments

  - `u`: data points.
  - `t`: time points.
  - `d`: degree of the piecewise polynomial.
  - `pVecType`: symbol to parameters vector, `:Uniform` for uniform spaced parameters and `:ArcLen` for parameters generated by chord length method.
  - `knotVecType`: symbol to knot vector, `:Uniform` for uniform knot vector, `:Average` for average spaced knot vector.

## Keyword Arguments

  - `extrapolate`: boolean value to allow extrapolation. Defaults to `false`.
"""
struct BSplineInterpolation{uType, tType, pType, kType, cType, NType, T} <:
       AbstractInterpolation{T}
    u::uType
    t::tType
    d::Int    # degree
    p::pType  # params vector
    k::kType  # knot vector
    c::cType  # control points
    N::NType  # Spline coefficients (preallocated memory)
    pVecType::Symbol
    knotVecType::Symbol
    extrapolate::Bool
    idx_prev::Base.RefValue{Int}
<<<<<<< HEAD
    safetycopy::Bool
    use_linear_lookup::Bool
=======
>>>>>>> efaf6290
    function BSplineInterpolation(u,
            t,
            d,
            p,
            k,
            c,
            N,
            pVecType,
            knotVecType,
            extrapolate)
        new{typeof(u), typeof(t), typeof(p), typeof(k), typeof(c), typeof(N), eltype(u)}(u,
            t,
            d,
            p,
            k,
            c,
            N,
            pVecType,
            knotVecType,
            extrapolate,
            Ref(1)
        )
    end
end

function BSplineInterpolation(
        u, t, d, pVecType, knotVecType; extrapolate = false)
    u, t = munge_data(u, t)
    n = length(t)
    n < d + 1 && error("BSplineInterpolation needs at least d + 1, i.e. $(d+1) points.")
    s = zero(eltype(u))
    p = zero(t)
    k = zeros(eltype(t), n + d + 1)
    l = zeros(eltype(u), n - 1)
    p[1] = zero(eltype(t))
    p[end] = one(eltype(t))

    for i in 2:n
        s += √((t[i] - t[i - 1])^2 + (u[i] - u[i - 1])^2)
        l[i - 1] = s
    end
    if pVecType == :Uniform
        for i in 2:(n - 1)
            p[i] = p[1] + (i - 1) * (p[end] - p[1]) / (n - 1)
        end
    elseif pVecType == :ArcLen
        for i in 2:(n - 1)
            p[i] = p[1] + l[i - 1] / s * (p[end] - p[1])
        end
    end

    lidx = 1
    ridx = length(k)
    while lidx <= (d + 1) && ridx >= (length(k) - d)
        k[lidx] = p[1]
        k[ridx] = p[end]
        lidx += 1
        ridx -= 1
    end

    ps = zeros(eltype(t), n - 2)
    s = zero(eltype(t))
    for i in 2:(n - 1)
        s += p[i]
        ps[i - 1] = s
    end

    if knotVecType == :Uniform
        # uniformly spaced knot vector
        # this method is not recommended because, if it is used with the chord length method for global interpolation,
        # the system of linear equations would be singular.
        for i in (d + 2):n
            k[i] = k[1] + (i - d - 1) // (n - d) * (k[end] - k[1])
        end
    elseif knotVecType == :Average
        # average spaced knot vector
        idx = 1
        if d + 2 <= n
            k[d + 2] = 1 // d * ps[d]
        end
        for i in (d + 3):n
            k[i] = 1 // d * (ps[idx + d] - ps[idx])
            idx += 1
        end
    end
    # control points
    N = zeros(eltype(t), n, n)
    spline_coefficients!(N, d, k, p)
    c = vec(N \ u[:, :])
    N = zeros(eltype(t), n)
    BSplineInterpolation(
        u, t, d, p, k, c, N, pVecType, knotVecType, extrapolate)
end

"""
    BSplineApprox(u, t, d, h, pVecType, knotVecType; extrapolate = false)

It is a regression based B-spline. The argument choices are the same as the `BSplineInterpolation`, with the additional parameter `h < length(t)` which is the number of control points to use, with smaller `h` indicating more smoothing.
For more information, refer [http://www.cad.zju.edu.cn/home/zhx/GM/009/00-bsia.pdf](http://www.cad.zju.edu.cn/home/zhx/GM/009/00-bsia.pdf).
Extrapolation is a constant polynomial of the end points on each side.

## Arguments

  - `u`: data points.
  - `t`: time points.
  - `d`: degree of the piecewise polynomial.
  - `h`: number of control points to use.
  - `pVecType`: symbol to parameters vector, `:Uniform` for uniform spaced parameters and `:ArcLen` for parameters generated by chord length method.
  - `knotVecType`: symbol to knot vector, `:Uniform` for uniform knot vector, `:Average` for average spaced knot vector.

## Keyword Arguments

  - `extrapolate`: boolean value to allow extrapolation. Defaults to `false`.
"""
struct BSplineApprox{uType, tType, pType, kType, cType, NType, T} <:
       AbstractInterpolation{T}
    u::uType
    t::tType
    d::Int    # degree
    h::Int    # number of control points (n => h >= d >= 1)
    p::pType  # params vector
    k::kType  # knot vector
    c::cType  # control points
    N::NType  # Spline coefficients (preallocated memory)
    pVecType::Symbol
    knotVecType::Symbol
    extrapolate::Bool
    idx_prev::Base.RefValue{Int}
<<<<<<< HEAD
    safetycopy::Bool
    use_linear_lookup::Bool
=======
>>>>>>> efaf6290
    function BSplineApprox(u,
            t,
            d,
            h,
            p,
            k,
            c,
            N,
            pVecType,
            knotVecType,
            extrapolate
    )
        new{typeof(u), typeof(t), typeof(p), typeof(k), typeof(c), typeof(N), eltype(u)}(u,
            t,
            d,
            h,
            p,
            k,
            c,
            N,
            pVecType,
            knotVecType,
            extrapolate,
            Ref(1)
        )
    end
end

function BSplineApprox(
        u, t, d, h, pVecType, knotVecType; extrapolate = false)
    u, t = munge_data(u, t)
    n = length(t)
    h < d + 1 && error("BSplineApprox needs at least d + 1, i.e. $(d+1) control points.")
    s = zero(eltype(u))
    p = zero(t)
    k = zeros(eltype(t), h + d + 1)
    l = zeros(eltype(u), n - 1)
    p[1] = zero(eltype(t))
    p[end] = one(eltype(t))

    for i in 2:n
        s += √((t[i] - t[i - 1])^2 + (u[i] - u[i - 1])^2)
        l[i - 1] = s
    end
    if pVecType == :Uniform
        for i in 2:(n - 1)
            p[i] = p[1] + (i - 1) * (p[end] - p[1]) / (n - 1)
        end
    elseif pVecType == :ArcLen
        for i in 2:(n - 1)
            p[i] = p[1] + l[i - 1] / s * (p[end] - p[1])
        end
    end

    lidx = 1
    ridx = length(k)
    while lidx <= (d + 1) && ridx >= (length(k) - d)
        k[lidx] = p[1]
        k[ridx] = p[end]
        lidx += 1
        ridx -= 1
    end

    ps = zeros(eltype(t), n - 2)
    s = zero(eltype(t))
    for i in 2:(n - 1)
        s += p[i]
        ps[i - 1] = s
    end

    if knotVecType == :Uniform
        # uniformly spaced knot vector
        # this method is not recommended because, if it is used with the chord length method for global interpolation,
        # the system of linear equations would be singular.
        for i in (d + 2):h
            k[i] = k[1] + (i - d - 1) // (h - d) * (k[end] - k[1])
        end
    elseif knotVecType == :Average
        # NOTE: verify that average method can be applied when size of k is less than size of p
        # average spaced knot vector
        idx = 1
        if d + 2 <= h
            k[d + 2] = 1 // d * ps[d]
        end
        for i in (d + 3):h
            k[i] = 1 // d * (ps[idx + d] - ps[idx])
            idx += 1
        end
    end
    # control points
    c = zeros(eltype(u), h)
    c[1] = u[1]
    c[end] = u[end]
    q = zeros(eltype(u), n)
    N = zeros(eltype(t), n, h)
    for i in 1:n
        spline_coefficients!(view(N, i, :), d, k, p[i])
    end
    for k in 2:(n - 1)
        q[k] = u[k] - N[k, 1] * u[1] - N[k, h] * u[end]
    end
    Q = Matrix{eltype(u)}(undef, h - 2, 1)
    for i in 2:(h - 1)
        s = 0.0
        for k in 2:(n - 1)
            s += N[k, i] * q[k]
        end
        Q[i - 1] = s
    end
    N = N[2:(end - 1), 2:(h - 1)]
    M = transpose(N) * N
    P = M \ Q
    c[2:(end - 1)] .= vec(P)
    N = zeros(eltype(t), h)
    BSplineApprox(
        u, t, d, h, p, k, c, N, pVecType, knotVecType, extrapolate)
end

"""
    CubicHermiteSpline(du, u, t; extrapolate = false, cache_parameters = false)

It is a Cubic Hermite interpolation, which is a piece-wise third degree polynomial such that the value and the first derivative are equal to given values in the data points.

## Arguments

  - `du`: the derivative at the data points.
  - `u`: data points.
  - `t`: time points.

## Keyword Arguments

  - `extrapolate`: boolean value to allow extrapolation. Defaults to `false`.
  - `cache_parameters`: precompute parameters at initialization for faster interpolation computations. Note: if activated, `u` and `t` should not be modified. Defaults to `false`.
"""
struct CubicHermiteSpline{uType, tType, IType, duType, pType, T} <: AbstractInterpolation{T}
    du::duType
    u::uType
    t::tType
    I::IType
    p::CubicHermiteParameterCache{pType}
    extrapolate::Bool
    idx_prev::Base.RefValue{Int}
<<<<<<< HEAD
    safetycopy::Bool
    use_linear_lookup::Bool
    function CubicHermiteSpline(du, u, t, I, p, extrapolate, safetycopy)
=======
    cache_parameters::Bool
    function CubicHermiteSpline(du, u, t, I, p, extrapolate, cache_parameters)
>>>>>>> efaf6290
        new{typeof(u), typeof(t), typeof(I), typeof(du), typeof(p.c₁), eltype(u)}(
            du, u, t, I, p, extrapolate, Ref(1), cache_parameters)
    end
end

function CubicHermiteSpline(du, u, t; extrapolate = false, cache_parameters = false)
    @assert length(u)==length(du) "Length of `u` is not equal to length of `du`."
    u, t = munge_data(u, t)
    p = CubicHermiteParameterCache(du, u, t, cache_parameters)
    A = CubicHermiteSpline(du, u, t, nothing, p, extrapolate, cache_parameters)
    I = cumulative_integral(A, cache_parameters)
    CubicHermiteSpline(du, u, t, I, p, extrapolate, cache_parameters)
end

"""
    PCHIPInterpolation(u, t; extrapolate = false, safetycopy = true)

It is a PCHIP Interpolation, which is a type of [`CubicHermiteSpline`](@ref) where the derivative values `du` are derived from the input data
in such a way that the interpolation never overshoots the data. See [here](https://www.mathworks.com/content/dam/mathworks/mathworks-dot-com/moler/interp.pdf),
section 3.4 for more details.

## Arguments

  - `u`: data points.
  - `t`: time points.

## Keyword Arguments

  - `extrapolate`: boolean value to allow extrapolation. Defaults to `false`.
  - `cache_parameters`: precompute parameters at initialization for faster interpolation computations. Note: if activated, `u` and `t` should not be modified. Defaults to `false`.
"""
function PCHIPInterpolation(u, t; extrapolate = false, cache_parameters = false)
    u, t = munge_data(u, t)
    du = du_PCHIP(u, t)
    CubicHermiteSpline(du, u, t; extrapolate, cache_parameters)
end

"""
    QuinticHermiteSpline(ddu, du, u, t; extrapolate = false, safetycopy = true)

It is a Quintic Hermite interpolation, which is a piece-wise fifth degree polynomial such that the value and the first and second derivative are equal to given values in the data points.

## Arguments

  - `ddu`: the second derivative at the data points.
  - `du`: the derivative at the data points.
  - `u`: data points.
  - `t`: time points.

## Keyword Arguments

  - `extrapolate`: boolean value to allow extrapolation. Defaults to `false`.
  - `cache_parameters`: precompute parameters at initialization for faster interpolation computations. Note: if activated, `u` and `t` should not be modified. Defaults to `false`.
"""
struct QuinticHermiteSpline{uType, tType, IType, duType, dduType, pType, T} <:
       AbstractInterpolation{T}
    ddu::dduType
    du::duType
    u::uType
    t::tType
    I::IType
    p::QuinticHermiteParameterCache{pType}
    extrapolate::Bool
    idx_prev::Base.RefValue{Int}
<<<<<<< HEAD
    safetycopy::Bool
    use_linear_lookup::Bool
    function QuinticHermiteSpline(ddu, du, u, t, I, p, extrapolate, safetycopy)
=======
    cache_parameters::Bool
    function QuinticHermiteSpline(ddu, du, u, t, I, p, extrapolate, cache_parameters)
>>>>>>> efaf6290
        new{typeof(u), typeof(t), typeof(I), typeof(du),
            typeof(ddu), typeof(p.c₁), eltype(u)}(
            ddu, du, u, t, I, p, extrapolate, Ref(1), cache_parameters)
    end
end

function QuinticHermiteSpline(ddu, du, u, t; extrapolate = false, cache_parameters = false)
    @assert length(u)==length(du)==length(ddu) "Length of `u` is not equal to length of `du` or `ddu`."
    u, t = munge_data(u, t)
    p = QuinticHermiteParameterCache(ddu, du, u, t, cache_parameters)
    A = QuinticHermiteSpline(ddu, du, u, t, nothing, p, extrapolate, cache_parameters)
    I = cumulative_integral(A, cache_parameters)
    QuinticHermiteSpline(ddu, du, u, t, I, p, extrapolate, cache_parameters)
end<|MERGE_RESOLUTION|>--- conflicted
+++ resolved
@@ -12,15 +12,12 @@
 ## Keyword Arguments
 
   - `extrapolate`: boolean value to allow extrapolation. Defaults to `false`.
-<<<<<<< HEAD
-  - `safetycopy`: boolean value to make a copy of `u` and `t`. Defaults to `true`.
+  - `cache_parameters`: precompute parameters at initialization for faster interpolation
+    computations. Note: if activated, `u` and `t` should not be modified. Defaults to `false`.
   - `assume_linear_t`: boolean value to specify a faster index lookup behaviour for
     evenly-distributed abscissae. Alternatively, a numerical threshold may be specified
     for a test based on the normalized standard deviation of the difference with respect
     to the straight line. Defaults to 1e-2
-=======
-  - `cache_parameters`: precompute parameters at initialization for faster interpolation computations. Note: if activated, `u` and `t` should not be modified. Defaults to `false`.
->>>>>>> efaf6290
 """
 struct LinearInterpolation{uType, tType, IType, pType, T} <: AbstractInterpolation{T}
     u::uType
@@ -29,39 +26,22 @@
     p::LinearParameterCache{pType}
     extrapolate::Bool
     idx_prev::Base.RefValue{Int}
-<<<<<<< HEAD
-    safetycopy::Bool
+    cache_parameters::Bool
     use_linear_lookup::Bool
-    function LinearInterpolation(
-            u, t, I, p, extrapolate, safetycopy, assume_linear_t)
+    function LinearInterpolation(u, t, I, p, extrapolate, cache_parameters, assume_linear_t)
         linear_flag = seems_linear(assume_linear_t, t)
         new{typeof(u), typeof(t), typeof(I), typeof(p.slope), eltype(u)}(
-            u, t, I, p, extrapolate, Ref(1), safetycopy, linear_flag)
+            u, t, I, p, extrapolate, Ref(1), cache_parameters, linear_flag)
     end
 end
 
 function LinearInterpolation(
-        u, t; extrapolate = false, safetycopy = true, assume_linear_t = 1e-2)
-    u, t = munge_data(u, t, safetycopy)
-    p = LinearParameterCache(u, t)
-    A = LinearInterpolation(u, t, nothing, p, extrapolate, safetycopy)
-    I = cumulative_integral(A)
-    LinearInterpolation(u, t, I, p, extrapolate, safetycopy, assume_linear_t)
-=======
-    cache_parameters::Bool
-    function LinearInterpolation(u, t, I, p, extrapolate, cache_parameters)
-        new{typeof(u), typeof(t), typeof(I), typeof(p.slope), eltype(u)}(
-            u, t, I, p, extrapolate, Ref(1), cache_parameters)
-    end
-end
-
-function LinearInterpolation(u, t; extrapolate = false, cache_parameters = false)
+        u, t; extrapolate = false, cache_parameters = false, assume_linear_t = 1e-2)
     u, t = munge_data(u, t)
     p = LinearParameterCache(u, t, cache_parameters)
     A = LinearInterpolation(u, t, nothing, p, extrapolate, cache_parameters)
     I = cumulative_integral(A, cache_parameters)
-    LinearInterpolation(u, t, I, p, extrapolate, cache_parameters)
->>>>>>> efaf6290
+    LinearInterpolation(u, t, I, p, extrapolate, cache_parameters, assume_linear_t)
 end
 
 """
@@ -89,24 +69,15 @@
     mode::Symbol
     extrapolate::Bool
     idx_prev::Base.RefValue{Int}
-<<<<<<< HEAD
-    safetycopy::Bool
+    cache_parameters::Bool
     use_linear_lookup::Bool
     function QuadraticInterpolation(
-            u, t, I, p, mode, extrapolate, safetycopy, assume_linear_t)
-=======
-    cache_parameters::Bool
-    function QuadraticInterpolation(u, t, I, p, mode, extrapolate, cache_parameters)
->>>>>>> efaf6290
+            u, t, I, p, mode, extrapolate, cache_parameters, assume_linear_t)
         mode ∈ (:Forward, :Backward) ||
             error("mode should be :Forward or :Backward for QuadraticInterpolation")
         linear_flag = seems_linear(assume_linear_t, t)
         new{typeof(u), typeof(t), typeof(I), typeof(p.l₀), eltype(u)}(
-<<<<<<< HEAD
-            u, t, I, p, mode, extrapolate, Ref(1), safetycopy, linear_flag)
-=======
-            u, t, I, p, mode, extrapolate, Ref(1), cache_parameters)
->>>>>>> efaf6290
+            u, t, I, p, mode, extrapolate, Ref(1), cache_parameters, linear_flag)
     end
 end
 
@@ -265,14 +236,9 @@
     dir::Symbol # indicates if value to the $dir should be used for the interpolation
     extrapolate::Bool
     idx_prev::Base.RefValue{Int}
-<<<<<<< HEAD
-    safetycopy::Bool
+    cache_parameters::Bool
     use_linear_lookup::Bool
-    function ConstantInterpolation(u, t, I, dir, extrapolate, safetycopy)
-=======
-    cache_parameters::Bool
     function ConstantInterpolation(u, t, I, dir, extrapolate, cache_parameters)
->>>>>>> efaf6290
         new{typeof(u), typeof(t), typeof(I), eltype(u)}(
             u, t, I, nothing, dir, extrapolate, Ref(1), cache_parameters)
     end
@@ -313,14 +279,9 @@
     z::zType
     extrapolate::Bool
     idx_prev::Base.RefValue{Int}
-<<<<<<< HEAD
-    safetycopy::Bool
+    cache_parameters::Bool
     use_linear_lookup::Bool
-    function QuadraticSpline(u, t, I, p, tA, d, z, extrapolate, safetycopy)
-=======
-    cache_parameters::Bool
     function QuadraticSpline(u, t, I, p, tA, d, z, extrapolate, cache_parameters)
->>>>>>> efaf6290
         new{typeof(u), typeof(t), typeof(I), typeof(p.σ), typeof(tA),
             typeof(d), typeof(z), eltype(u)}(u,
             t,
@@ -406,14 +367,9 @@
     z::zType
     extrapolate::Bool
     idx_prev::Base.RefValue{Int}
-<<<<<<< HEAD
-    safetycopy::Bool
+    cache_parameters::Bool
     use_linear_lookup::Bool
-    function CubicSpline(u, t, I, p, h, z, extrapolate, safetycopy)
-=======
-    cache_parameters::Bool
     function CubicSpline(u, t, I, p, h, z, extrapolate, cache_parameters)
->>>>>>> efaf6290
         new{typeof(u), typeof(t), typeof(I), typeof(p.c₁), typeof(h), typeof(z), eltype(u)}(
             u,
             t,
@@ -511,11 +467,7 @@
     knotVecType::Symbol
     extrapolate::Bool
     idx_prev::Base.RefValue{Int}
-<<<<<<< HEAD
-    safetycopy::Bool
     use_linear_lookup::Bool
-=======
->>>>>>> efaf6290
     function BSplineInterpolation(u,
             t,
             d,
@@ -644,11 +596,7 @@
     knotVecType::Symbol
     extrapolate::Bool
     idx_prev::Base.RefValue{Int}
-<<<<<<< HEAD
-    safetycopy::Bool
     use_linear_lookup::Bool
-=======
->>>>>>> efaf6290
     function BSplineApprox(u,
             t,
             d,
@@ -791,14 +739,9 @@
     p::CubicHermiteParameterCache{pType}
     extrapolate::Bool
     idx_prev::Base.RefValue{Int}
-<<<<<<< HEAD
-    safetycopy::Bool
+    cache_parameters::Bool
     use_linear_lookup::Bool
-    function CubicHermiteSpline(du, u, t, I, p, extrapolate, safetycopy)
-=======
-    cache_parameters::Bool
     function CubicHermiteSpline(du, u, t, I, p, extrapolate, cache_parameters)
->>>>>>> efaf6290
         new{typeof(u), typeof(t), typeof(I), typeof(du), typeof(p.c₁), eltype(u)}(
             du, u, t, I, p, extrapolate, Ref(1), cache_parameters)
     end
@@ -863,14 +806,9 @@
     p::QuinticHermiteParameterCache{pType}
     extrapolate::Bool
     idx_prev::Base.RefValue{Int}
-<<<<<<< HEAD
-    safetycopy::Bool
+    cache_parameters::Bool
     use_linear_lookup::Bool
-    function QuinticHermiteSpline(ddu, du, u, t, I, p, extrapolate, safetycopy)
-=======
-    cache_parameters::Bool
     function QuinticHermiteSpline(ddu, du, u, t, I, p, extrapolate, cache_parameters)
->>>>>>> efaf6290
         new{typeof(u), typeof(t), typeof(I), typeof(du),
             typeof(ddu), typeof(p.c₁), eltype(u)}(
             ddu, du, u, t, I, p, extrapolate, Ref(1), cache_parameters)
