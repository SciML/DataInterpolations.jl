### Linear Interpolation
struct LinearInterpolation{uType,tType,FT,T} <: AbstractInterpolation{FT,T}
  u::uType
  t::tType
  LinearInterpolation{FT}(u,t) where FT = new{typeof(u),typeof(t),FT,eltype(u)}(u,t)
end
LinearInterpolation(u,t) = LinearInterpolation{true}(u,t)

### Quadratic Interpolation
struct QuadraticInterpolation{uType,tType,FT,T} <: AbstractInterpolation{FT,T}
  u::uType
  t::tType
  QuadraticInterpolation{FT}(u,t) where FT = new{typeof(u),typeof(t),FT,eltype(u)}(u,t)
end
QuadraticInterpolation(u,t) = QuadraticInterpolation{true}(u,t)

### Lagrange Interpolation
struct LagrangeInterpolation{uType,tType,FT,T} <: AbstractInterpolation{FT,T}
  u::uType
  t::tType
  n::Int
  LagrangeInterpolation{FT}(u,t,n) where FT = new{typeof(u),typeof(t),FT,eltype(u)}(u,t,n)
end
LagrangeInterpolation(u,t,n) = LagrangeInterpolation{true}(u,t,n)

### QuadraticSpline Interpolation
struct QuadraticSpline{uType,tType,tAType,dType,zType,FT,T} <: AbstractInterpolation{FT,T}
  u::uType
  t::tType
  tA::tAType
  d::dType
  z::zType
  QuadraticSpline{FT}(u,t,tA,d,z) where FT = new{typeof(u),typeof(t),typeof(tA),
                                                  typeof(d),typeof(z),FT,eltype(u)}(u,t,tA,d,z)
end

function QuadraticSpline(u,t)
  s = length(t)
  dl = ones(eltype(t),s-1)
  d = ones(eltype(t),s)
  du = zeros(eltype(t),s-1)
  tA = Tridiagonal(dl,d,du)
  d = zero(t)
  for i = 2:length(d)
    d[i] = 2//1 * (u[i] - u[i-1])/(t[i] - t[i-1])
  end
  z = tA\d
  QuadraticSpline{true}(u,t,tA,d,z)
end

<<<<<<< HEAD
### BSpline Interpolation
struct BSpline{uType,tType,pType,kType,FT,T} <: AbstractInterpolation{FT,T}
  u::uType
  t::tType
  d::Int    # degree
  p::pType  # params vector
  k::kType  # knot vector
  pVec::Symbol
  knotVec::Symbol
  BSpline{FT}(u,t,d,p,k,pVec,knotVec) where FT =  new{typeof(u),typeof(t),typeof(p),typeof(k),FT,eltype(u)}(u,t,d,p,k,pVec,knotVec)
end

function BSpline(u,t,d,pVec,knotVec)
  n = length(t)
  s = zero(eltype(u))
  p = zero(t)
  l = zeros(eltype(u),n-1)

  for i = 2:n
    s += sqrt((t[i] - t[i-1])^2 + (u[i] - u[i-1])^2)
    l[i-1] = s
  end

  a = p[1] = 0; b = p[end] = 1

  if pVec == :Uniform
    for i = 2:(n-1)
      p[i] = a + (i-1)*(b-a)/(n-1)
    end
  elseif pVec == :ArcLen
    for i = 2:(n-1)
      p[i] = a + l[i-1]/s * (b-a)
    end
  end

  ps = zero(t)
  s = zero(eltype(t))
  for i = 1:n
    s += p[i]
    ps[i] = s
  end

  lk = n + d + 1
  k = zeros(eltype(t),lk)
  for i = lk:-1:(n+1)
    k[i] = one(eltype(t))
  end

  if knotVec == :Uniform
    # uniformly spaced knot vector
    for i = (d+2):n
      k[i] = (i-d-1)//(n-d)
    end
  elseif knotVec == :Average
    # average spaced knot vector
    idx = 1
    if d+2 <= n
      k[d+2] = 1//d * ps[d]
    end
    for i = (d+3):n
      k[i] = 1//d * (ps[idx+d] - ps[idx])
      idx += 1
    end
  end
  @show p
  @show k
  BSpline{true}(u,t,d,p,k,pVec,knotVec)
=======
# Cubic Spline Interpolation
struct CubicSpline{uType,tType,hType,zType,FT,T} <: AbstractInterpolation{FT,T}
  u::uType
  t::tType
  h::hType
  z::zType
  CubicSpline{FT}(u,t,h,z) where FT = new{typeof(u),typeof(t),typeof(h),typeof(z),FT,eltype(u)}(u,t,h,z)
end

function CubicSpline(u,t)
  n = length(t) - 1
  h = vcat(0, diff(t), 0)
  dl = h[2:n+1]
  d = 2 .* (h[1:n+1] .+ h[2:n+2])
  du = h[2:n+1]
  tA = LinearAlgebra.Tridiagonal(dl,d,du)
  d = zero(t)
  for i = 2:n
    d[i] = 6(u[i+1] - u[i]) / h[i+1] - 6(u[i] - u[i-1]) / h[i]
  end
  z = tA\d
  CubicSpline{true}(u,t,h[1:n+1],z)
>>>>>>> e145c0c5
end
<|MERGE_RESOLUTION|>--- conflicted
+++ resolved
@@ -48,7 +48,30 @@
   QuadraticSpline{true}(u,t,tA,d,z)
 end
 
-<<<<<<< HEAD
+# Cubic Spline Interpolation
+struct CubicSpline{uType,tType,hType,zType,FT,T} <: AbstractInterpolation{FT,T}
+  u::uType
+  t::tType
+  h::hType
+  z::zType
+  CubicSpline{FT}(u,t,h,z) where FT = new{typeof(u),typeof(t),typeof(h),typeof(z),FT,eltype(u)}(u,t,h,z)
+end
+
+function CubicSpline(u,t)
+  n = length(t) - 1
+  h = vcat(0, diff(t), 0)
+  dl = h[2:n+1]
+  d = 2 .* (h[1:n+1] .+ h[2:n+2])
+  du = h[2:n+1]
+  tA = LinearAlgebra.Tridiagonal(dl,d,du)
+  d = zero(t)
+  for i = 2:n
+    d[i] = 6(u[i+1] - u[i]) / h[i+1] - 6(u[i] - u[i-1]) / h[i]
+  end
+  z = tA\d
+  CubicSpline{true}(u,t,h[1:n+1],z)
+end
+
 ### BSpline Interpolation
 struct BSpline{uType,tType,pType,kType,FT,T} <: AbstractInterpolation{FT,T}
   u::uType
@@ -113,31 +136,5 @@
       idx += 1
     end
   end
-  @show p
-  @show k
   BSpline{true}(u,t,d,p,k,pVec,knotVec)
-=======
-# Cubic Spline Interpolation
-struct CubicSpline{uType,tType,hType,zType,FT,T} <: AbstractInterpolation{FT,T}
-  u::uType
-  t::tType
-  h::hType
-  z::zType
-  CubicSpline{FT}(u,t,h,z) where FT = new{typeof(u),typeof(t),typeof(h),typeof(z),FT,eltype(u)}(u,t,h,z)
-end
-
-function CubicSpline(u,t)
-  n = length(t) - 1
-  h = vcat(0, diff(t), 0)
-  dl = h[2:n+1]
-  d = 2 .* (h[1:n+1] .+ h[2:n+2])
-  du = h[2:n+1]
-  tA = LinearAlgebra.Tridiagonal(dl,d,du)
-  d = zero(t)
-  for i = 2:n
-    d[i] = 6(u[i+1] - u[i]) / h[i+1] - 6(u[i] - u[i-1]) / h[i]
-  end
-  z = tA\d
-  CubicSpline{true}(u,t,h[1:n+1],z)
->>>>>>> e145c0c5
-end
+end