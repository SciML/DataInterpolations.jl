--- conflicted
+++ resolved
@@ -191,13 +191,8 @@
 
 function cumulative_integral(A, cache_parameters)
     if cache_parameters && hasmethod(_integral, Tuple{typeof(A), Number, Number, Number})
-<<<<<<< HEAD
-        integral_values = _integral.(Ref(A), 1:(length(A.t) - 1), A.t[1:end-1], A.t[2:end])
-        pushfirst!(integral_values, zero(first(integral_values)))
-=======
         integral_values = _integral.(
             Ref(A), 1:(length(A.t) - 1), A.t[1:(end - 1)], A.t[2:end])
->>>>>>> 96d017df
         cumsum(integral_values)
     else
         promote_type(eltype(A.u), eltype(A.t))[]
@@ -294,8 +289,6 @@
     t_sq_sum = t1_rel^2 + t2_rel^2
     Δt = t2 - t1
     Δt * (a + t_sum * (b / 2 + d * t_sq_sum / 4) + c * (t_sq_sum + t1_rel * t2_rel) / 3)
-<<<<<<< HEAD
-=======
 end
 
 function integrate_quintic_polynomial(t1, t2, offset, a, b, c, d, e, f)
@@ -303,8 +296,10 @@
     t2_rel = t2 - offset
     t_sum = t1_rel + t2_rel
     t_sq_sum = t1_rel^2 + t2_rel^2
+    t_cb_sum = t1_rel^3 + t2_rel^3
     Δt = t2 - t1
-    Δt * (a + t_sum * (b / 2 + d * t_sq_sum / 4) + c * (t_sq_sum + t1_rel * t2_rel) / 3) +
-    e * (t2_rel^5 - t1_rel^5) / 5 + f * (t2_rel^6 - t1_rel^6) / 6
->>>>>>> 96d017df
+    cube_diff_factor = t_sq_sum + t1_rel * t2_rel
+    Δt * (a + t_sum * (b / 2 + d * t_sq_sum / 4) +
+     cube_diff_factor * (c / 3 + f * t_cb_sum / 6)) +
+    e * (t2_rel^5 - t1_rel^5) / 5
 end