--- conflicted
+++ resolved
@@ -11,11 +11,7 @@
 
 [compat]
 Documenter = "1"
-<<<<<<< HEAD
-ModelingToolkit = "9, 10.0"
-=======
 ModelingToolkit = "9, 10.1"
->>>>>>> cc2861ed
 ModelingToolkitStandardLibrary = "2"
 Optim = "1"
 OrdinaryDiffEq = "6"
