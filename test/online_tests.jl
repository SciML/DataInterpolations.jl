using DataInterpolations

t1 = [1.0, 2.0, 3.0]
u1 = [0.0, 1.0, 0.0]

t2 = [4.0, 5.0, 6.0]
u2 = [1.0, 2.0, 1.0]

ts_append = 1.0:0.5:6.0
ts_push = 1.0:0.5:4.0

for method in [LinearInterpolation, QuadraticInterpolation, ConstantInterpolation]
    func1 = method(u1, t1)
    append!(func1, u2, t2)
    func2 = method(vcat(u1, u2), vcat(t1, t2))
    @test func1.u == func2.u
    @test func1.t == func2.t
    for name in propertynames(func1.p)
        @test getfield(func1.p, name) == getfield(func2.p, name)
    end
<<<<<<< HEAD
    @test func1(ts_append) == func2(ts_append)
=======
    @test func1(ts) == func2(ts)
    @test func1.I == func2.I
>>>>>>> 3bf4a76d

    func1 = method(u1, t1)
    push!(func1, 1.0, 4.0)
    func2 = method(vcat(u1, 1.0), vcat(t1, 4.0))
    @test func1.u == func2.u
    @test func1.t == func2.t
    for name in propertynames(func1.p)
        @test getfield(func1.p, name) == getfield(func2.p, name)
    end
<<<<<<< HEAD
    @test func1(ts_push) == func2(ts_push)
=======
    @test func1(ts) == func2(ts)
    @test func1.I == func2.I
>>>>>>> 3bf4a76d
end<|MERGE_RESOLUTION|>--- conflicted
+++ resolved
@@ -18,12 +18,8 @@
     for name in propertynames(func1.p)
         @test getfield(func1.p, name) == getfield(func2.p, name)
     end
-<<<<<<< HEAD
     @test func1(ts_append) == func2(ts_append)
-=======
-    @test func1(ts) == func2(ts)
     @test func1.I == func2.I
->>>>>>> 3bf4a76d
 
     func1 = method(u1, t1)
     push!(func1, 1.0, 4.0)
@@ -33,10 +29,6 @@
     for name in propertynames(func1.p)
         @test getfield(func1.p, name) == getfield(func2.p, name)
     end
-<<<<<<< HEAD
     @test func1(ts_push) == func2(ts_push)
-=======
-    @test func1(ts) == func2(ts)
     @test func1.I == func2.I
->>>>>>> 3bf4a76d
 end