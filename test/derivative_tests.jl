using DataInterpolations, Test
using FindFirstFunctions: searchsortedfirstcorrelated
using FiniteDifferences
using DataInterpolations: derivative
using Symbolics
using StableRNGs
using RegularizationTools
using Optim
using ForwardDiff
using LinearAlgebra

function test_derivatives(method; args = [], kwargs = [], name::String)
    kwargs_extrapolation = (method == Curvefit) ?
                           [:extrapolate => true] :
                           [:extrapolation_right => ExtrapolationType.Extension,
        :extrapolation_left => ExtrapolationType.Extension]
    func = method(args...; kwargs..., kwargs_extrapolation...)
    (; t) = func
    trange = collect(range(minimum(t) - 5.0, maximum(t) + 5.0, step = 0.1))
    trange_exclude = filter(x -> !in(x, t), trange)
    @testset "$name" begin
        # Rest of the points
        for _t in trange_exclude
            cdiff = central_fdm(5, 1; geom = true)(func, _t)
            adiff = derivative(func, _t)
            @test isapprox(cdiff, adiff, atol = 1e-8)
            adiff2 = derivative(func, _t, 2)
            cdiff2 = central_fdm(5, 1; geom = true)(t -> derivative(func, t), _t)
            @test isapprox(cdiff2, adiff2, atol = 1e-8)
        end

        func isa SmoothArcLengthInterpolation && return

        # Interpolation time points
        for _t in t[2:(end - 1)]
<<<<<<< HEAD
            if func isa BSplineInterpolation || func isa BSplineApprox ||
               func isa CubicHermiteSpline || func isa SmoothedConstantInterpolation
=======
            if func isa Union{BSplineInterpolation, BSplineApprox, CubicHermiteSpline}
>>>>>>> 832fbabb
                fdiff = forward_fdm(5, 1; geom = true)(func, _t)
                fdiff2 = forward_fdm(5, 1; geom = true)(t -> derivative(func, t), _t)
            else
                fdiff = backward_fdm(5, 1; geom = true)(func, _t)
                fdiff2 = backward_fdm(5, 1; geom = true)(t -> derivative(func, t), _t)
            end
            adiff = derivative(func, _t)
            adiff2 = derivative(func, _t, 2)
            @test isapprox(fdiff, adiff, atol = 1e-8)
            @test isapprox(fdiff2, adiff2, atol = 1e-8)
            # Cached index
            if hasproperty(func, :iguesser) && !func.iguesser.linear_lookup
                @test abs(func.iguesser.idx_prev[] -
                          searchsortedfirstcorrelated(func.t, _t, func.iguesser(_t))) <= 1
            end
        end

        # t = t0
        fdiff = forward_fdm(5, 1; geom = true)(func, t[1])
        adiff = derivative(func, t[1])
        @test isapprox(fdiff, adiff, atol = 1e-8)
        if !(func isa
             Union{BSplineInterpolation, BSplineApprox, SmoothArcLengthInterpolation})
            fdiff2 = forward_fdm(5, 1; geom = true)(t -> derivative(func, t), t[1])
            adiff2 = derivative(func, t[1], 2)
            @test isapprox(fdiff2, adiff2, atol = 1e-8)
        end

        # t = tend
        fdiff = backward_fdm(5, 1; geom = true)(func, t[end])
        adiff = derivative(func, t[end])
        @test isapprox(fdiff, adiff, atol = 1e-8)
        if !(func isa
             Union{BSplineInterpolation, BSplineApprox, SmoothArcLengthInterpolation})
            fdiff2 = backward_fdm(5, 1; geom = true)(t -> derivative(func, t), t[end])
            adiff2 = derivative(func, t[end], 2)
            @test isapprox(fdiff2, adiff2, atol = 1e-8)
        end
    end
    @test_throws DataInterpolations.DerivativeNotFoundError derivative(
        func, t[1], 3)
    func = method(args...)
    if method == Curvefit
        @test_throws DataInterpolations.ExtrapolationError derivative(func, t[1] - 1.0)
        @test_throws DataInterpolations.ExtrapolationError derivative(func, t[end] + 1.0)
    else
        @test_throws DataInterpolations.LeftExtrapolationError derivative(func, t[1] - 1.0)
        @test_throws DataInterpolations.RightExtrapolationError derivative(
            func, t[end] + 1.0)
    end
    @test_throws DataInterpolations.DerivativeNotFoundError derivative(
        func, t[1], 3)
end

@testset "Linear Interpolation" begin
    u = vcat(collect(1:5), 2 * collect(6:10))
    t = 1.0collect(1:10)
    test_derivatives(
        LinearInterpolation; args = [u, t], name = "Linear Interpolation (Vector)")
    u = vcat(2.0collect(1:10)', 3.0collect(1:10)')
    test_derivatives(
        LinearInterpolation; args = [u, t], name = "Linear Interpolation (Matrix)")

    # Issue: https://github.com/SciML/DataInterpolations.jl/issues/303
    u = [3.0, 3.0]
    t = [0.0, 2.0]
    test_derivatives(
        LinearInterpolation; args = [u, t], name = "Linear Interpolation with two points")
end

@testset "Quadratic Interpolation" begin
    u = [1.0, 4.0, 9.0, 16.0]
    t = [1.0, 2.0, 3.0, 4.0]
    test_derivatives(QuadraticInterpolation, args = [u, t],
        name = "Quadratic Interpolation (Vector)")
    test_derivatives(QuadraticInterpolation;
        args = [u, t, :Backward],
        name = "Quadratic Interpolation (Vector), backward")
    u = [1.0 4.0 9.0 16.0; 1.0 4.0 9.0 16.0]
    test_derivatives(QuadraticInterpolation;
        args = [u, t],
        name = "Quadratic Interpolation (Matrix)")
end

@testset "Lagrange Interpolation" begin
    u = [1.0, 4.0, 9.0]
    t = [1.0, 2.0, 3.0]
    test_derivatives(
        LagrangeInterpolation; args = [u, t], name = "Lagrange Interpolation (Vector)")
    u = [1.0 4.0 9.0; 1.0 2.0 3.0]
    test_derivatives(
        LagrangeInterpolation; args = [u, t], name = "Lagrange Interpolation (Matrix)")
    u = [[1.0, 4.0, 9.0], [3.0, 7.0, 4.0], [5.0, 4.0, 1.0]]
    test_derivatives(LagrangeInterpolation; args = [u, t],
        name = "Lagrange Interpolation (Vector of Vectors)")
    u = [[3.0 1.0 4.0; 1.0 5.0 9.0], [2.0 6.0 5.0; 3.0 5.0 8.0], [9.0 7.0 9.0; 3.0 2.0 3.0]]
    test_derivatives(LagrangeInterpolation; args = [u, t],
        name = "Lagrange Interpolation (Vector of Matrices)")
end

@testset "Akima Interpolation" begin
    u = [0.0, 2.0, 1.0, 3.0, 2.0, 6.0, 5.5, 5.5, 2.7, 5.1, 3.0]
    t = collect(0.0:10.0)
    test_derivatives(AkimaInterpolation; args = [u, t], name = "Akima Interpolation")
    @testset "Akima smooth derivative at end points" begin
        A = AkimaInterpolation(u, t)
        @test derivative(A, t[1]) ≈ derivative(A, nextfloat(t[1]))
        @test derivative(A, t[end]) ≈ derivative(A, prevfloat(t[end]))
    end
end

@testset "Constant Interpolation" begin
    u = [0.0, 2.0, 1.0, 3.0, 2.0, 6.0, 5.5, 5.5, 2.7, 5.1, 3.0]
    t = collect(0.0:11.0)
    A = ConstantInterpolation(u, t)
    t2 = collect(0.0:10.0)
    @test all(isnan, derivative.(Ref(A), t))
    @test all(derivative.(Ref(A), t2 .+ 0.1) .== 0.0)
end

@testset "SmoothedConstantInterpolation" begin
    u = [5.5, 2.7, 5.1, 3.0]
    t = [2.5, 5.6, 6.3, 8.9]
    test_derivatives(SmoothedConstantInterpolation; args = [u, t],
        name = "Smoothed constant interpolation")
end

@testset "Quadratic Spline" begin
    u = [0.0, 1.0, 3.0]
    t = [-1.0, 0.0, 1.0]
    test_derivatives(
        QuadraticSpline; args = [u, t], name = "Quadratic Interpolation (Vector)")
    u = [[1.0, 2.0, 9.0], [3.0, 7.0, 5.0], [5.0, 4.0, 1.0]]
    test_derivatives(QuadraticSpline; args = [u, t],
        name = "Quadratic Interpolation (Vector of Vectors)")
    u = [[1.0 4.0 9.0; 5.0 9.0 2.0], [3.0 7.0 4.0; 6.0 5.0 3.0], [5.0 4.0 1.0; 2.0 3.0 8.0]]
    test_derivatives(QuadraticSpline; args = [u, t],
        name = "Quadratic Interpolation (Vector of Matrices)")
end

@testset "Cubic Spline" begin
    u = [0.0, 1.0, 3.0]
    t = [-1.0, 0.0, 1.0]
    test_derivatives(
        CubicSpline; args = [u, t], name = "Cubic Spline Interpolation (Vector)")
    u = [[1.0, 2.0, 9.0], [3.0, 7.0, 5.0], [5.0, 4.0, 1.0]]
    test_derivatives(CubicSpline; args = [u, t],
        name = "Cubic Spline Interpolation (Vector of Vectors)")
    u = [[1.0 4.0 9.0; 5.0 9.0 2.0], [3.0 7.0 4.0; 6.0 5.0 3.0], [5.0 4.0 1.0; 2.0 3.0 8.0]]
    test_derivatives(CubicSpline; args = [u, t],
        name = "Cubic Spline Interpolation (Vector of Matrices)")
end

@testset "BSplines" begin
    t = [0, 62.25, 109.66, 162.66, 205.8, 252.3]
    u = [14.7, 11.51, 10.41, 14.95, 12.24, 11.22]
    test_derivatives(BSplineInterpolation;
        args = [u, t, 2,
            :Uniform,
            :Uniform],
        name = "BSpline Interpolation (Uniform, Uniform)")
    test_derivatives(BSplineInterpolation;
        args = [u, t, 2,
            :ArcLen,
            :Average],
        name = "BSpline Interpolation (Arclen, Average)")
    test_derivatives(BSplineApprox;
        args = [u, t,
            3,
            4,
            :Uniform,
            :Uniform],
        name = "BSpline Approx (Uniform, Uniform)")

    f3d(t) = [sin(t) cos(t);
              0.0 cos(2t)]

    t3d = 0.1:0.1:1.0 |> collect
    u3d = cat(f3d.(t3d)...; dims = 3)
    test_derivatives(BSplineInterpolation;
        args = [u3d, t3d,
            2,
            :Uniform,
            :Uniform],
        name = "BSpline Interpolation (Uniform, Uniform): AbstractArray"
    )

    test_derivatives(BSplineInterpolation;
        args = [u3d, t3d,
            2,
            :ArcLen,
            :Average],
        name = "BSpline Interpolation (Arclen, Average): AbstractArray"
    )

    test_derivatives(BSplineApprox;
        args = [u3d, t3d,
            3,
            4,
            :Uniform,
            :Uniform],
        name = "BSpline Approx (Uniform, Uniform): AbstractArray")

    test_derivatives(BSplineApprox;
        args = [u3d, t3d,
            3,
            4,
            :ArcLen,
            :Average],
        name = "BSpline Approx (Arclen, Average): AbstractArray"
    )
end

@testset "Cubic Hermite Spline" begin
    du = [-0.047, -0.058, 0.054, 0.012, -0.068, 0.0]
    u = [14.7, 11.51, 10.41, 14.95, 12.24, 11.22]
    t = [0.0, 62.25, 109.66, 162.66, 205.8, 252.3]
    test_derivatives(CubicHermiteSpline; args = [du, u, t],
        name = "Cubic Hermite Spline")
    A = CubicHermiteSpline(du, u, t; extrapolation = ExtrapolationType.Extension)
    @test derivative.(Ref(A), t) ≈ du
    @test derivative(A, 100.0)≈0.0105409 rtol=1e-5
    @test derivative(A, 300.0)≈-0.0806717 rtol=1e-5
end

@testset "Quintic Hermite Spline" begin
    ddu = [0.0, -0.00033, 0.0051, -0.0067, 0.0029, 0.0]
    du = [-0.047, -0.058, 0.054, 0.012, -0.068, 0.0]
    u = [14.7, 11.51, 10.41, 14.95, 12.24, 11.22]
    t = [0.0, 62.25, 109.66, 162.66, 205.8, 252.3]
    test_derivatives(QuinticHermiteSpline; args = [ddu, du, u, t],
        name = "Quintic Hermite Spline")
    A = QuinticHermiteSpline(ddu, du, u, t; extrapolation = ExtrapolationType.Extension)
    @test derivative.(Ref(A), t) ≈ du
    @test derivative.(Ref(A), t, 2) ≈ ddu
    @test derivative(A, 100.0)≈0.0103916 rtol=1e-5
    @test derivative(A, 300.0)≈0.0331361 rtol=1e-5
end

@testset "Smooth Arc Length Interpolation" begin
    u = [0.3 -1.5 3.1; -0.2 0.2 -1.5; 10.4 -37.2 -5.8]
    test_derivatives(
        SmoothArcLengthInterpolation, args = [u], kwargs = Pair[
            :m => 5, :in_place => false],
        name = "Smooth Arc Length Interpolation")
    A = SmoothArcLengthInterpolation(u'; m = 25, in_place = false)
    @test all(t -> norm(derivative(A, t)) ≈ 1, range(0, A.t[end]; length = 100))
    @test all(
        t_ -> derivative(A, prevfloat(t_)) ≈ derivative(A, nextfloat(t_)), A.t[2:(end - 1)])
end

@testset "RegularizationSmooth" begin
    npts = 50
    xmin = 0.0
    xspan = 3 / 2 * π
    x = collect(range(xmin, xmin + xspan, length = npts))
    rng = StableRNG(655)
    x = x + xspan / npts * (rand(rng, npts) .- 0.5)
    # select a subset randomly
    idx = unique(rand(rng, collect(eachindex(x)), 20))
    t = x[unique(idx)]
    npts = length(t)
    ut = sin.(t)
    stdev = 1e-1 * maximum(ut)
    u = ut + stdev * randn(rng, npts)
    # data must be ordered if t̂ is not provided
    idx = sortperm(t)
    tₒ = t[idx]
    uₒ = u[idx]
    A = RegularizationSmooth(uₒ, tₒ; alg = :fixed)
    test_derivatives(RegularizationSmooth; args = [uₒ, tₒ],
        kwargs = [:alg => :fixed],
        name = "RegularizationSmooth")
end

@testset "Curvefit" begin
    rng = StableRNG(12345)
    model(x, p) = @. p[1] / (1 + exp(x - p[2]))
    t = range(-10, stop = 10, length = 40)
    u = model(t, [1.0, 2.0]) + 0.01 * randn(rng, length(t))
    p0 = [0.5, 0.5]
    test_derivatives(Curvefit; args = [u, t, model, p0, LBFGS()], name = "Curvefit")
end

@testset "Symbolic derivatives" begin
    u = [0.0, 1.5, 0.0]
    t = [0.0, 0.5, 1.0]
    A = QuadraticSpline(u, t)
    @variables τ, ω(τ)
    D = Symbolics.Differential(τ)
    D2 = Symbolics.Differential(τ)^2
    expr = A(ω)
    @test isequal(Symbolics.derivative(expr, τ), D(ω) * DataInterpolations.derivative(A, ω))

    derivexpr1 = expand_derivatives(substitute(D(A(ω)), Dict(ω => 0.5τ)))
    derivexpr2 = expand_derivatives(substitute(D2(A(ω)), Dict(ω => 0.5τ)))
    symfunc1 = Symbolics.build_function(derivexpr1, τ; expression = Val{false})
    symfunc2 = Symbolics.build_function(derivexpr2, τ; expression = Val{false})
    @test symfunc1(0.5) == 1.5
    @test symfunc2(0.5) == -3.0

    u = [0.0, 1.5, 0.0]
    t = [0.0, 0.5, 1.0]
    @variables τ
    D = Symbolics.Differential(τ)
    D2 = Symbolics.Differential(τ)^2
    D3 = Symbolics.Differential(τ)^3
    f = LinearInterpolation(u, t)
    df = expand_derivatives(D(f(τ)))
    df2 = expand_derivatives(D2(f(τ)))
    df3 = expand_derivatives(D3(f(τ)))
    symfunc1 = Symbolics.build_function(df, τ; expression = Val{false})
    symfunc2 = Symbolics.build_function(df2, τ; expression = Val{false})
    symfunc3 = Symbolics.build_function(df3, τ; expression = Val{false})
    ts = 0.0:0.1:1.0
    @test all(map(ti -> symfunc1(ti) == derivative(f, ti), ts))
    @test all(map(ti -> symfunc2(ti) == derivative(f, ti, 2), ts))
    @test_throws DataInterpolations.DerivativeNotFoundError symfunc3(ts[1])
end

@testset "Jacobian tests" begin
    u = rand(5)
    t = 0:4
    interp = LinearInterpolation(u, t, extrapolation = ExtrapolationType.Extension)
    grad1 = ForwardDiff.derivative(interp, 2.4)

    myvec = rand(20) .* 4.0
    interp(myvec)

    grad = ForwardDiff.jacobian(interp, myvec)
end<|MERGE_RESOLUTION|>--- conflicted
+++ resolved
@@ -33,12 +33,8 @@
 
         # Interpolation time points
         for _t in t[2:(end - 1)]
-<<<<<<< HEAD
-            if func isa BSplineInterpolation || func isa BSplineApprox ||
-               func isa CubicHermiteSpline || func isa SmoothedConstantInterpolation
-=======
-            if func isa Union{BSplineInterpolation, BSplineApprox, CubicHermiteSpline}
->>>>>>> 832fbabb
+            if func isa Union{BSplineInterpolation, BSplineApprox,
+                CubicHermiteSpline, SmoothedConstantInterpolation}
                 fdiff = forward_fdm(5, 1; geom = true)(func, _t)
                 fdiff2 = forward_fdm(5, 1; geom = true)(t -> derivative(func, t), _t)
             else
