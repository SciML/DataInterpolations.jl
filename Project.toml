name = "DataInterpolations"
uuid = "82cc6244-b520-54b8-b5a6-8a565e85f1d0"
version = "2.0.0"

[deps]
GaussianProcesses = "891a1506-143c-57d2-908e-e1f8e92e6de9"
LinearAlgebra = "37e2e46d-f89d-539d-b4ee-838fcccc9c8e"
Optim = "429524aa-4258-5aef-a3af-852621145aeb"
RecipesBase = "3cdcf5f2-1ef4-517c-9805-6587b60abb01"
RecursiveArrayTools = "731186ca-8d62-57ce-b412-fbd966d074cd"
Reexport = "189a3867-3050-52da-a836-e630ba90ab69"

[compat]
<<<<<<< HEAD
GaussianProcesses = "0.11, 0.12"
Optim = "0.19, 0.20"
=======
GaussianProcesses = "0.11"
Optim = "0.19, 0.20, 0.21"
>>>>>>> 6d3f4955
RecipesBase = "0.8"
RecursiveArrayTools = "2"
Reexport = "0.2"
julia = "1"

[extras]
Random = "9a3f8284-a2c9-5f02-9a11-845980a1fd5c"
Test = "8dfed614-e22c-5e08-85e1-65c5234f0b40"

[targets]
test = ["Test", "Random"]<|MERGE_RESOLUTION|>--- conflicted
+++ resolved
@@ -11,13 +11,8 @@
 Reexport = "189a3867-3050-52da-a836-e630ba90ab69"
 
 [compat]
-<<<<<<< HEAD
 GaussianProcesses = "0.11, 0.12"
-Optim = "0.19, 0.20"
-=======
-GaussianProcesses = "0.11"
 Optim = "0.19, 0.20, 0.21"
->>>>>>> 6d3f4955
 RecipesBase = "0.8"
 RecursiveArrayTools = "2"
 Reexport = "0.2"
